{
  "compilerOptions": {
    "baseUrl": ".",
    "declaration": true,
    "declarationMap": true,
    "target": "ES2022",
    "module": "NodeNext",
    "moduleResolution": "NodeNext",
    "allowJs": true,
    "checkJs": false,
    "esModuleInterop": true,
    "forceConsistentCasingInFileNames": true,
    "jsx": "preserve",
    "lib": [
      "DOM",
      "DOM.Iterable",
      "ES2022"
    ],
    "noEmit": true,
    "outDir": "./dist",
    "resolveJsonModule": true,
    "rootDir": ".",
    "skipLibCheck": true,
    "sourceMap": true,
    "strict": false,
    "types": [
      "jest",
      "node",
      "@types/jest"
    ],
    "incremental": true,
    "isolatedModules": true,
    "plugins": [
      {
        "name": "next"
      }
    ],
    "paths": {
      "@payload-config": [
<<<<<<< HEAD
        "./test/queues/config.ts"
=======
        "./test/_community/config.ts"
>>>>>>> 97d3bb1c
      ],
      "@payloadcms/live-preview": [
        "./packages/live-preview/src"
      ],
      "@payloadcms/live-preview-react": [
        "./packages/live-preview-react/src/index.ts"
      ],
      "@payloadcms/live-preview-vue": [
        "./packages/live-preview-vue/src/index.ts"
      ],
      "@payloadcms/ui": [
        "./packages/ui/src/exports/client/index.ts"
      ],
      "@payloadcms/ui/shared": [
        "./packages/ui/src/exports/shared/index.ts"
      ],
      "@payloadcms/ui/scss": [
        "./packages/ui/src/scss.scss"
      ],
      "@payloadcms/ui/scss/app.scss": [
        "./packages/ui/src/scss/app.scss"
      ],
      "@payloadcms/next/*": [
        "./packages/next/src/exports/*.ts"
      ],
      "@payloadcms/richtext-lexical/client": [
        "./packages/richtext-lexical/src/exports/client/index.ts"
      ],
      "@payloadcms/richtext-lexical/rsc": [
        "./packages/richtext-lexical/src/exports/server/rsc.ts"
      ],
      "@payloadcms/richtext-slate/rsc": [
        "./packages/richtext-slate/src/exports/server/rsc.ts"
      ],
      "@payloadcms/richtext-slate/client": [
        "./packages/richtext-slate/src/exports/client/index.ts"
      ],
      "@payloadcms/plugin-seo/client": [
        "./packages/plugin-seo/src/exports/client.ts"
      ],
      "@payloadcms/plugin-visual-jobs/client": [
        "./packages/plugin-visual-jobs/src/exports/client.ts"
      ],
      "@payloadcms/plugin-visual-jobs/rsc": [
        "./packages/plugin-visual-jobs/src/exports/rsc.ts"
      ],
      "@payloadcms/plugin-sentry/client": [
        "./packages/plugin-sentry/src/exports/client.ts"
      ],
      "@payloadcms/plugin-stripe/client": [
        "./packages/plugin-stripe/src/exports/client.ts"
      ],
      "@payloadcms/plugin-search/client": [
        "./packages/plugin-search/src/exports/client.ts"
      ],
      "@payloadcms/plugin-form-builder/client": [
        "./packages/plugin-form-builder/src/exports/client.ts"
      ],
      "@payloadcms/next": [
        "./packages/next/src/exports/*"
      ]
    }
  },
  "exclude": [
    "dist",
    "build",
    "temp",
    "node_modules"
  ],
  "composite": true,
  "references": [
    {
      "path": "./packages/create-payload-app"
    },
    {
      "path": "./packages/db-mongodb"
    },
    {
      "path": "./packages/db-postgres"
    },
    {
      "path": "./packages/drizzle"
    },
    {
      "path": "./packages/graphql"
    },
    {
      "path": "./packages/live-preview"
    },
    {
      "path": "./packages/live-preview-react"
    },
    {
      "path": "./packages/live-preview-vue"
    },
    {
      "path": "./packages/next"
    },
    {
      "path": "./packages/payload"
    },
    {
      "path": "./packages/plugin-cloud-storage"
    },
    {
      "path": "./packages/payload-cloud"
    },
    {
      "path": "./packages/plugin-form-builder"
    },
    {
      "path": "./packages/plugin-nested-docs"
    },
    {
      "path": "./packages/plugin-redirects"
    },
    {
      "path": "./packages/plugin-search"
    },
    {
      "path": "./packages/plugin-seo"
    },
    {
      "path": "./packages/plugin-visual-jobs"
    },
    {
      "path": "./packages/plugin-stripe"
    },
    {
      "path": "./packages/richtext-slate"
    },
    {
      "path": "./packages/richtext-lexical"
    },
    {
      "path": "./packages/translations"
    },
    {
      "path": "./packages/ui"
    }
  ],
  "include": [
    "app",
    ".next/types/**/*.ts",
    "scripts/**/*.ts",
    "instrumentation.ts",
    "sentry.server.config.ts",
    "sentry.client.config.ts"
  ]
}<|MERGE_RESOLUTION|>--- conflicted
+++ resolved
@@ -37,11 +37,7 @@
     ],
     "paths": {
       "@payload-config": [
-<<<<<<< HEAD
-        "./test/queues/config.ts"
-=======
         "./test/_community/config.ts"
->>>>>>> 97d3bb1c
       ],
       "@payloadcms/live-preview": [
         "./packages/live-preview/src"
