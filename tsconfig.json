{
  "compilerOptions": {
    "declaration": true /* Generates corresponding '.d.ts' file. */,
    "declarationMap": true, // This will allow code navigation between projects.
    "target": "ESNext",
    "module": "Node16",
    "moduleResolution": "Node16" /* Specify module resolution strategy: 'node' (Node.js) or 'classic' (TypeScript pre-1.6). */,
    /* Do not emit comments to output. */
    "allowJs": true /* Allow javascript files to be compiled. */,
    "checkJs": false /* Report errors in .js files. */,
    "esModuleInterop": true /* Enables emit interoperability between CommonJS and ES Modules via creation of namespace objects for all imports. Implies 'allowSyntheticDefaultImports'. */,
    "forceConsistentCasingInFileNames": true /* Disallow inconsistently-cased references to the same file. */,
    "jsx": "preserve" /* Specify JSX code generation: 'preserve', 'react-native', or 'react'. */,
    "lib": ["dom", "dom.iterable", "esnext"],
    "noEmit": true /* Do not emit outputs. */,
    /* Concatenate and emit output to single file. */
    "outDir": "./dist" /* Redirect output structure to the directory. */,
    "resolveJsonModule": true,
    "rootDir": "." /* Specify the root directory of input files. Use to control the output directory structure with --outDir. */,
    "skipLibCheck": true /* Skip type checking of declaration files. */,
    "sourceMap": true,
    "strict": false /* Enable all strict type-checking options. */,
    "types": ["jest", "node", "@types/jest"],
    "incremental": true,
    "isolatedModules": true,
    "plugins": [
      {
        "name": "next"
      }
    ],
    "paths": {
      "payload": ["./packages/payload/src"],
      "payload/*": ["./packages/payload/src/exports/*"],
      "@payloadcms/db-mongodb": ["./packages/db-mongodb/src"],
      "@payloadcms/richtext-lexical": ["./packages/richtext-lexical/src"],
      "@payloadcms/ui/*": ["./packages/ui/src/exports/*"],
<<<<<<< HEAD
      "@payloadcms/ui/scss": ["./packages/ui/src/scss/styles.scss"],
      "@payloadcms/ui/scss/app.scss": ["./packages/ui/src/scss/app.scss"],
=======
>>>>>>> 95b19864
      "@payloadcms/translations": ["./packages/translations/src/exports/index.ts"],
      "@payloadcms/translations/client": ["./packages/translations/src/all"],
      "@payloadcms/translations/api": ["./packages/translations/src/all"],
      "@payloadcms/next/*": ["./packages/next/src/*"],
<<<<<<< HEAD
      "@payloadcms/graphql": ["./packages/graphql/src"],
      "payload-config": ["./test/_community/config.ts"]
=======
      "@payloadcms/graphql": ["./packages/graphql/src"]
>>>>>>> 95b19864
    }
  },
  "exclude": ["dist", "build", "temp", "node_modules"],
  /* Like tsconfig.build.json, but includes test directory and doesnt emit anything */
  "composite": true, // Required for references to work
  "references": [
    // if your tsconfig is something different
    {
      "path": "./packages/db-mongodb"
    },
    {
      "path": "./packages/db-postgres"
    },
    {
      "path": "./packages/graphql"
    },
    {
      "path": "./packages/live-preview"
    },
    {
      "path": "./packages/live-preview-react"
    },
    {
      "path": "./packages/next"
    },
    {
      "path": "./packages/payload"
    },
    {
      "path": "./packages/plugin-cloud-storage"
    },
    {
      "path": "./packages/plugin-cloud"
    },
    {
      "path": "./packages/plugin-form-builder"
    },
    {
      "path": "./packages/plugin-nested-docs"
    },
    {
      "path": "./packages/plugin-redirects"
    },
    {
      "path": "./packages/plugin-search"
    },
    {
      "path": "./packages/plugin-seo"
    },
    {
      "path": "./packages/plugin-stripe"
    },
    {
      "path": "./packages/richtext-slate"
    },
    {
      "path": "./packages/richtext-lexical"
    },
    {
      "path": "./packages/translations"
    },
    {
      "path": "./packages/ui"
    }
  ],
  "include": ["next-env.d.ts", ".next/types/**/*.ts", "**/*.ts", "**/*.tsx"]
}<|MERGE_RESOLUTION|>--- conflicted
+++ resolved
@@ -34,21 +34,11 @@
       "@payloadcms/db-mongodb": ["./packages/db-mongodb/src"],
       "@payloadcms/richtext-lexical": ["./packages/richtext-lexical/src"],
       "@payloadcms/ui/*": ["./packages/ui/src/exports/*"],
-<<<<<<< HEAD
-      "@payloadcms/ui/scss": ["./packages/ui/src/scss/styles.scss"],
-      "@payloadcms/ui/scss/app.scss": ["./packages/ui/src/scss/app.scss"],
-=======
->>>>>>> 95b19864
       "@payloadcms/translations": ["./packages/translations/src/exports/index.ts"],
       "@payloadcms/translations/client": ["./packages/translations/src/all"],
       "@payloadcms/translations/api": ["./packages/translations/src/all"],
       "@payloadcms/next/*": ["./packages/next/src/*"],
-<<<<<<< HEAD
-      "@payloadcms/graphql": ["./packages/graphql/src"],
-      "payload-config": ["./test/_community/config.ts"]
-=======
       "@payloadcms/graphql": ["./packages/graphql/src"]
->>>>>>> 95b19864
     }
   },
   "exclude": ["dist", "build", "temp", "node_modules"],
