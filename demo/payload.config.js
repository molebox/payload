--- conflicted
+++ resolved
@@ -16,11 +16,8 @@
   collections: [
     Page,
     Category,
-<<<<<<< HEAD
     Order,
-=======
     HookTest,
->>>>>>> 8ec0bfaf
     Post,
     Layout,
     File,
