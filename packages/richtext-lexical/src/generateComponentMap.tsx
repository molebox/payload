<<<<<<< HEAD
import type { RichTextAdapter } from 'payload/types'

import { mapFields } from '@payloadcms/ui/utilities/buildComponentMap'
=======
import { mapFields } from '@payloadcms/ui/utilities'
>>>>>>> 6afb4ccf
import { sanitizeFields } from 'payload/config'
import { type RichTextAdapter } from 'payload/types'
import React from 'react'

import type { ResolvedServerFeatureMap } from './field/features/types.js'
import type { GeneratedFeatureProviderComponent } from './types.js'

import { cloneDeep } from './field/lexical/utils/cloneDeep.js'

export const getGenerateComponentMap =
  (args: {
    resolvedFeatureMap: ResolvedServerFeatureMap
  }): RichTextAdapter['generateComponentMap'] =>
  ({ config, schemaPath }) => {
    const validRelationships = config.collections.map((c) => c.slug) || []

    const componentMap = new Map()

    // turn args.resolvedFeatureMap into an array of [key, value] pairs, ordered by value.order, lowest order first:
    const resolvedFeatureMapArray = Array.from(args.resolvedFeatureMap.entries()).sort(
      (a, b) => a[1].order - b[1].order,
    )

    componentMap.set(
      `features`,
      resolvedFeatureMapArray
        .map(([featureKey, resolvedFeature]) => {
          const ClientComponent = resolvedFeature.ClientComponent
          const clientComponentProps = resolvedFeature.clientFeatureProps

          /**
           * Handle Feature Component Maps
           */
          if (
            'generateComponentMap' in resolvedFeature &&
            typeof resolvedFeature.generateComponentMap === 'function'
          ) {
            const components = resolvedFeature.generateComponentMap({
              config,
              props: resolvedFeature.serverFeatureProps,
              schemaPath,
            })

            for (const componentKey in components) {
              const Component = components[componentKey]

              if (Component) {
                componentMap.set(
                  `feature.${featureKey}.components.${componentKey}`,
                  <Component
                    componentKey={componentKey}
                    featureKey={resolvedFeature.key}
                    key={`${resolvedFeature.key}-${componentKey}`}
                  />,
                )
              }
            }
          }

          /**
           * Handle Feature Schema Maps (rendered fields)
           */
          if (
            'generateSchemaMap' in resolvedFeature &&
            typeof resolvedFeature.generateSchemaMap === 'function'
          ) {
            const schemas = resolvedFeature.generateSchemaMap({
              config,
              props: resolvedFeature.serverFeatureProps,
              schemaMap: new Map(),
              schemaPath,
            })

            for (const schemaKey in schemas) {
              const fields = schemas[schemaKey]

              const sanitizedFields = sanitizeFields({
                config,
                fields: cloneDeep(fields),
                validRelationships,
              })

              const mappedFields = mapFields({
                config,
                disableAddingID: true,
                fieldSchema: sanitizedFields,
                parentPath: `${schemaPath}.feature.${featureKey}.fields.${schemaKey}`,
                readOnly: false,
              })

              componentMap.set(`feature.${featureKey}.fields.${schemaKey}`, mappedFields)
            }
          }

          if (!ClientComponent) {
            return null
          }

          return {
            ClientComponent:
              clientComponentProps && typeof clientComponentProps === 'object' ? (
                <ClientComponent
                  {...clientComponentProps}
                  featureKey={resolvedFeature.key}
                  key={resolvedFeature.key}
                  order={resolvedFeature.order}
                />
              ) : (
                <ClientComponent
                  featureKey={resolvedFeature.key}
                  key={resolvedFeature.key}
                  order={resolvedFeature.order}
                />
              ),
            key: resolvedFeature.key,
            order: resolvedFeature.order,
          } as GeneratedFeatureProviderComponent
        })
        .filter((feature) => feature !== null),
    )

    return componentMap
  }<|MERGE_RESOLUTION|>--- conflicted
+++ resolved
@@ -1,12 +1,7 @@
-<<<<<<< HEAD
 import type { RichTextAdapter } from 'payload/types'
 
 import { mapFields } from '@payloadcms/ui/utilities/buildComponentMap'
-=======
-import { mapFields } from '@payloadcms/ui/utilities'
->>>>>>> 6afb4ccf
 import { sanitizeFields } from 'payload/config'
-import { type RichTextAdapter } from 'payload/types'
 import React from 'react'
 
 import type { ResolvedServerFeatureMap } from './field/features/types.js'
