--- conflicted
+++ resolved
@@ -4,7 +4,10 @@
 
 import { getTranslation } from '@payloadcms/translations'
 
-import type { SlashMenuItem } from '../../../lexical/plugins/SlashMenu/LexicalTypeaheadMenuPlugin/types.js'
+import type {
+  SlashMenuGroup,
+  SlashMenuItem,
+} from '../../../lexical/plugins/SlashMenu/LexicalTypeaheadMenuPlugin/types.js'
 import type { ToolbarGroup, ToolbarGroupItem } from '../../toolbars/types.js'
 
 import { BlockIcon } from '../../../lexical/ui/icons/Block/index.js'
@@ -20,15 +23,14 @@
   clientBlockSlugs: string[]
   clientInlineBlockSlugs: string[]
 }
-<<<<<<< HEAD
 
 export const BlocksFeatureClient = createClientFeature<BlocksFeatureClientProps>(
   ({ field, props }) => {
-    const { richTextComponentMap } = field
+    const richTextComponentMap = field?.richTextComponentMap
 
     const componentMapRenderedBlockPath = `lexical_internal_feature.blocks.fields.lexical_blocks`
 
-    const blocksField: BlocksFieldClient = richTextComponentMap.get(componentMapRenderedBlockPath)
+    const blocksField: BlocksFieldClient = richTextComponentMap?.get(componentMapRenderedBlockPath)
 
     const clientBlocks: ClientBlock[] = blocksField ? blocksField[0].blocks : []
 
@@ -54,24 +56,27 @@
                     key: 'block-' + blockSlug,
                     keywords: ['block', 'blocks', blockSlug],
                     label: ({ i18n, richTextComponentMap }) => {
+                      if (!richTextComponentMap) {
+                        return blockSlug
+                      }
+
                       const componentMapRenderedBlockPath = `lexical_internal_feature.blocks.fields.lexical_blocks`
                       const blocksField: BlocksFieldClient = richTextComponentMap.get(
                         componentMapRenderedBlockPath,
-                      )[0]
+                      )?.[0]
 
                       const clientBlock = blocksField.blocks.find(
                         (_block) => _block.slug === blockSlug,
                       )
 
-                      const blockDisplayName = clientBlock.labels.singular
-                        ? getTranslation(clientBlock.labels.singular, i18n)
-                        : clientBlock.slug
+                      const blockDisplayName = clientBlock?.labels?.singular
+                        ? getTranslation(clientBlock.labels.singular, i18n)
+                        : clientBlock?.slug
 
                       return blockDisplayName
                     },
                     onSelect: ({ editor }) => {
                       editor.dispatchCommand(INSERT_BLOCK_COMMAND, {
-                        id: null,
                         blockName: '',
                         blockType: blockSlug,
                       })
@@ -83,7 +88,7 @@
                   return i18n.t('lexical:blocks:label')
                 },
               }
-            : null,
+            : false,
           props.clientInlineBlockSlugs?.length
             ? {
                 items: props.clientInlineBlockSlugs.map((inlineBlockSlug) => {
@@ -92,112 +97,29 @@
                     key: 'inlineBlocks-' + inlineBlockSlug,
                     keywords: ['inlineBlock', 'inline block', inlineBlockSlug],
                     label: ({ i18n, richTextComponentMap }) => {
+                      if (!richTextComponentMap) {
+                        return inlineBlockSlug
+                      }
+
                       const componentMapRenderedBlockPath = `lexical_internal_feature.blocks.fields.lexical_inline_blocks`
 
                       const blocksField: BlocksFieldClient = richTextComponentMap.get(
                         componentMapRenderedBlockPath,
-                      )[0]
+                      )?.[0]
 
                       const clientBlock = blocksField.blocks.find(
                         (_block) => _block.slug === inlineBlockSlug,
                       )
 
-                      const blockDisplayName = clientBlock.labels.singular
-                        ? getTranslation(clientBlock.labels.singular, i18n)
-                        : clientBlock.slug
-
-                      return blockDisplayName
-=======
-// @ts-expect-error - TODO: fix this
-export const BlocksFeatureClient = createClientFeature<BlocksFeatureClientProps>(({ props }) => ({
-  nodes: [BlockNode, InlineBlockNode],
-  plugins: [
-    {
-      Component: BlocksPlugin,
-      position: 'normal',
-    },
-  ],
-  sanitizedClientFeatureProps: props,
-  slashMenu: {
-    groups: [
-      props.clientBlockSlugs?.length
-        ? {
-            items: props.clientBlockSlugs.map((blockSlug) => {
-              return {
-                Icon: BlockIcon,
-                key: 'block-' + blockSlug,
-                keywords: ['block', 'blocks', blockSlug],
-                label: ({ i18n, richTextComponentMap }) => {
-                  if (!richTextComponentMap) {
-                    return blockSlug
-                  }
-
-                  const componentMapRenderedBlockPath = `lexical_internal_feature.blocks.fields.lexical_blocks`
-                  const blocksField: BlocksFieldClient = richTextComponentMap.get(
-                    componentMapRenderedBlockPath,
-                  )?.[0]
-
-                  const clientBlock = blocksField.blocks.find((_block) => _block.slug === blockSlug)
-
-                  const blockDisplayName = clientBlock?.labels?.singular
-                    ? getTranslation(clientBlock.labels.singular, i18n)
-                    : clientBlock?.slug
-
-                  return blockDisplayName
-                },
-                onSelect: ({ editor }) => {
-                  editor.dispatchCommand(INSERT_BLOCK_COMMAND, {
-                    blockName: '',
-                    blockType: blockSlug,
-                  })
-                },
-              } as SlashMenuItem
-            }),
-            key: 'blocks',
-            label: ({ i18n }) => {
-              return i18n.t('lexical:blocks:label')
-            },
-          }
-        : null,
-      props.clientInlineBlockSlugs?.length
-        ? {
-            items: props.clientInlineBlockSlugs.map((inlineBlockSlug) => {
-              return {
-                Icon: InlineBlocksIcon,
-                key: 'inlineBlocks-' + inlineBlockSlug,
-                keywords: ['inlineBlock', 'inline block', inlineBlockSlug],
-                label: ({ i18n, richTextComponentMap }) => {
-                  if (!richTextComponentMap) {
-                    return inlineBlockSlug
-                  }
-
-                  const componentMapRenderedBlockPath = `lexical_internal_feature.blocks.fields.lexical_inline_blocks`
-
-                  const blocksField: BlocksFieldClient = richTextComponentMap.get(
-                    componentMapRenderedBlockPath,
-                  )?.[0]
-
-                  const clientBlock = blocksField.blocks.find(
-                    (_block) => _block.slug === inlineBlockSlug,
-                  )
-
-                  const blockDisplayName = clientBlock?.labels?.singular
-                    ? getTranslation(clientBlock.labels.singular, i18n)
-                    : clientBlock?.slug
-
-                  return blockDisplayName
-                },
-                onSelect: ({ editor }) => {
-                  editor.dispatchCommand(OPEN_INLINE_BLOCK_DRAWER_COMMAND, {
-                    fields: {
-                      blockName: '',
-                      blockType: inlineBlockSlug,
->>>>>>> 81a972d9
+                      const blockDisplayName = clientBlock?.labels?.singular
+                        ? getTranslation(clientBlock.labels.singular, i18n)
+                        : clientBlock?.slug
+
+                      return blockDisplayName
                     },
                     onSelect: ({ editor }) => {
                       editor.dispatchCommand(OPEN_INLINE_BLOCK_DRAWER_COMMAND, {
                         fields: {
-                          id: null,
                           blockName: '',
                           blockType: inlineBlockSlug,
                         },
@@ -210,8 +132,8 @@
                   return i18n.t('lexical:blocks:inlineBlocks:label')
                 },
               }
-            : null,
-        ].filter(Boolean),
+            : false,
+        ].filter(Boolean) as SlashMenuGroup[],
       },
       toolbarFixed: {
         groups: [
@@ -219,31 +141,32 @@
             ? {
                 type: 'dropdown',
                 ChildComponent: BlockIcon,
-<<<<<<< HEAD
                 items: props.clientBlockSlugs.map((blockSlug, index) => {
                   return {
                     ChildComponent: BlockIcon,
                     isActive: undefined, // At this point, we would be inside a sub-richtext-editor. And at this point this will be run against the focused sub-editor, not the parent editor which has the actual block. Thus, no point in running this
                     key: 'block-' + blockSlug,
                     label: ({ i18n, richTextComponentMap }) => {
+                      if (!richTextComponentMap) {
+                        return blockSlug
+                      }
                       const componentMapRenderedBlockPath = `lexical_internal_feature.blocks.fields.lexical_blocks`
                       const blocksField: BlocksFieldClient = richTextComponentMap.get(
                         componentMapRenderedBlockPath,
-                      )[0]
+                      )?.[0]
 
                       const clientBlock = blocksField.blocks.find(
                         (_block) => _block.slug === blockSlug,
                       )
 
-                      const blockDisplayName = clientBlock.labels.singular
-                        ? getTranslation(clientBlock.labels.singular, i18n)
-                        : clientBlock.slug
+                      const blockDisplayName = clientBlock?.labels?.singular
+                        ? getTranslation(clientBlock.labels.singular, i18n)
+                        : clientBlock?.slug
 
                       return blockDisplayName
                     },
                     onSelect: ({ editor }) => {
                       editor.dispatchCommand(INSERT_BLOCK_COMMAND, {
-                        id: null,
                         blockName: '',
                         blockType: blockSlug,
                       })
@@ -254,7 +177,7 @@
                 key: 'blocks',
                 order: 20,
               }
-            : null,
+            : undefined,
           props.clientInlineBlockSlugs?.length
             ? {
                 type: 'dropdown',
@@ -265,87 +188,24 @@
                     isActive: undefined,
                     key: 'inlineBlock-' + inlineBlockSlug,
                     label: ({ i18n, richTextComponentMap }) => {
+                      if (!richTextComponentMap) {
+                        return inlineBlockSlug
+                      }
+
                       const componentMapRenderedBlockPath = `lexical_internal_feature.blocks.fields.lexical_inline_blocks`
                       const blocksField: BlocksFieldClient = richTextComponentMap.get(
                         componentMapRenderedBlockPath,
-                      )[0]
+                      )?.[0]
 
                       const clientBlock = blocksField.blocks.find(
                         (_block) => _block.slug === inlineBlockSlug,
                       )
 
-                      const blockDisplayName = clientBlock.labels.singular
-                        ? getTranslation(clientBlock.labels.singular, i18n)
-                        : clientBlock.slug
-
-                      return blockDisplayName
-=======
-                isActive: undefined, // At this point, we would be inside a sub-richtext-editor. And at this point this will be run against the focused sub-editor, not the parent editor which has the actual block. Thus, no point in running this
-                key: 'block-' + blockSlug,
-                label: ({ i18n, richTextComponentMap }) => {
-                  if (!richTextComponentMap) {
-                    return blockSlug
-                  }
-                  const componentMapRenderedBlockPath = `lexical_internal_feature.blocks.fields.lexical_blocks`
-                  const blocksField: BlocksFieldClient = richTextComponentMap.get(
-                    componentMapRenderedBlockPath,
-                  )?.[0]
-
-                  const clientBlock = blocksField.blocks.find((_block) => _block.slug === blockSlug)
-
-                  const blockDisplayName = clientBlock?.labels?.singular
-                    ? getTranslation(clientBlock.labels.singular, i18n)
-                    : clientBlock?.slug
-
-                  return blockDisplayName
-                },
-                onSelect: ({ editor }) => {
-                  editor.dispatchCommand(INSERT_BLOCK_COMMAND, {
-                    blockName: '',
-                    blockType: blockSlug,
-                  })
-                },
-                order: index,
-              } as ToolbarGroupItem
-            }),
-            key: 'blocks',
-            order: 20,
-          }
-        : null,
-      props.clientInlineBlockSlugs?.length
-        ? {
-            type: 'dropdown',
-            ChildComponent: InlineBlocksIcon,
-            items: props.clientInlineBlockSlugs.map((inlineBlockSlug, index) => {
-              return {
-                ChildComponent: InlineBlocksIcon,
-                isActive: undefined,
-                key: 'inlineBlock-' + inlineBlockSlug,
-                label: ({ i18n, richTextComponentMap }) => {
-                  if (!richTextComponentMap) {
-                    return inlineBlockSlug
-                  }
-
-                  const componentMapRenderedBlockPath = `lexical_internal_feature.blocks.fields.lexical_inline_blocks`
-                  const blocksField: BlocksFieldClient = richTextComponentMap.get(
-                    componentMapRenderedBlockPath,
-                  )?.[0]
-
-                  const clientBlock = blocksField.blocks.find(
-                    (_block) => _block.slug === inlineBlockSlug,
-                  )
-
-                  const blockDisplayName = clientBlock?.labels?.singular
-                    ? getTranslation(clientBlock.labels.singular, i18n)
-                    : clientBlock?.slug
-
-                  return blockDisplayName
-                },
-                onSelect: ({ editor }) => {
-                  editor.dispatchCommand(OPEN_INLINE_BLOCK_DRAWER_COMMAND, {
-                    fields: {
-                      blockType: inlineBlockSlug,
->>>>>>> 81a972d9
+                      const blockDisplayName = clientBlock?.labels?.singular
+                        ? getTranslation(clientBlock.labels.singular, i18n)
+                        : clientBlock?.slug
+
+                      return blockDisplayName
                     },
                     onSelect: ({ editor }) => {
                       editor.dispatchCommand(OPEN_INLINE_BLOCK_DRAWER_COMMAND, {
@@ -360,7 +220,7 @@
                 key: 'inlineBlocks',
                 order: 25,
               }
-            : null,
+            : undefined,
         ].filter(Boolean) as ToolbarGroup[],
       },
     }
