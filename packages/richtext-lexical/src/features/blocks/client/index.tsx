'use client'

<<<<<<< HEAD
import type { Klass, LexicalNode } from 'lexical'
=======
import type { I18nClient } from '@payloadcms/translations'
>>>>>>> 13fc94dc
import type { BlocksFieldClient, ClientBlock } from 'payload'

import { getTranslation } from '@payloadcms/translations'
import { withMergedProps } from '@payloadcms/ui/shared'

import type {
  SlashMenuGroup,
  SlashMenuItem,
} from '../../../lexical/plugins/SlashMenu/LexicalTypeaheadMenuPlugin/types.js'
import type { ToolbarGroup, ToolbarGroupItem } from '../../toolbars/types.js'
import type { ClientFeature } from '../../typesClient.js'

import { BlockIcon } from '../../../lexical/ui/icons/Block/index.js'
import { InlineBlocksIcon } from '../../../lexical/ui/icons/InlineBlocks/index.js'
import { createClientFeature } from '../../../utilities/createClientFeature.js'
import { type DOMMap, getWrapperBlockNode } from '../WrapperBlockNode.js'
import { BlockNode } from './nodes/BlocksNode.js'
import { InlineBlockNode } from './nodes/InlineBlocksNode.js'
import {
  INSERT_BLOCK_COMMAND,
  INSERT_INLINE_BLOCK_COMMAND,
  INSERT_WRAPPER_BLOCK_COMMAND,
} from './plugin/commands.js'
import { BlocksPlugin } from './plugin/index.js'
import {
  type AdditionalWrapperBlocksPluginArgs,
  WrapperBlocksPlugin,
} from './plugin/wrapperBlocks/index.js'

export const BlocksFeatureClient = createClientFeature(
  ({ featureClientImportMap, featureClientSchemaMap, props, schemaPath }) => {
    const schemaMapRenderedBlockPathPrefix = `${schemaPath}.lexical_internal_feature.blocks.lexical_blocks`
    const schemaMapRenderedInlineBlockPathPrefix = `${schemaPath}.lexical_internal_feature.blocks.lexical_inline_blocks`
    const schemaMapRenderedWrapperBlockPathPrefix = `${schemaPath}.lexical_internal_feature.blocks.lexical_wrapper_blocks`

    const clientSchema = featureClientSchemaMap['blocks']

    const blocksFields: BlocksFieldClient[] = Object.entries(clientSchema)
      .filter(
        ([key]) =>
          key.startsWith(schemaMapRenderedBlockPathPrefix + '.') &&
          !key.replace(schemaMapRenderedBlockPathPrefix + '.', '').includes('.'),
      )
      .map(([key, value]) => value[0] as BlocksFieldClient)

    const inlineBlocksFields: BlocksFieldClient[] = Object.entries(clientSchema)
      .filter(
        ([key]) =>
          key.startsWith(schemaMapRenderedInlineBlockPathPrefix + '.') &&
          !key.replace(schemaMapRenderedInlineBlockPathPrefix + '.', '').includes('.'),
      )
      .map(([key, value]) => value[0] as BlocksFieldClient)

    const wrapperBlocksFields: BlocksFieldClient[] = Object.entries(clientSchema)
      .filter(
        ([key]) =>
          key.startsWith(schemaMapRenderedWrapperBlockPathPrefix + '.') &&
          !key.replace(schemaMapRenderedWrapperBlockPathPrefix + '.', '').includes('.'),
      )
      .map(([key, value]) => value[0] as BlocksFieldClient)

    const clientBlocks: ClientBlock[] = blocksFields.map((field) => {
      return field.blocks[0]
    })

    const clientInlineBlocks: ClientBlock[] = inlineBlocksFields.map((field) => {
      return field.blocks[0]
    })

    const clientWrapperBlocks: ClientBlock[] = wrapperBlocksFields.map((field) => {
      return field.blocks[0]
    })

    console.log('ClientBlock > clientWrapperBlocks', clientWrapperBlocks)
    console.log('ClientBlock > featureClientImportMap', featureClientImportMap)

    const domMap: DOMMap = {}

    if (clientWrapperBlocks.length) {
      for (const block of clientWrapperBlocks) {
        domMap[block.slug] = featureClientImportMap[`blocks.${block.slug}`]
      }
    }

    console.log('ClientBlock > domMap', domMap)

    const { $createWrapperBlockNode, $isWrapperBlockNode, WrapperBlockNode } =
      getWrapperBlockNode(domMap)

    const wrapperBlockToolbarGroup: null | ToolbarGroup = clientWrapperBlocks?.length
      ? {
          type: 'dropdown',
          ChildComponent: InlineBlocksIcon, // TODO: Change icon
          items: clientWrapperBlocks.map((wrapperBlock, index) => {
            return {
              ChildComponent: InlineBlocksIcon, // TODO: Change icon
              isActive: undefined,
              key: 'wrapperBlock-' + wrapperBlock.slug,
              label: ({ i18n }) => {
                const blockDisplayName = wrapperBlock?.labels?.singular
                  ? getTranslation(wrapperBlock.labels.singular, i18n)
                  : wrapperBlock?.slug

                return blockDisplayName
              },
              onSelect: ({ editor }) => {
                editor.dispatchCommand(INSERT_WRAPPER_BLOCK_COMMAND, {
                  blockName: '',
                  blockType: wrapperBlock.slug,
                })
              },
              order: index,
            } as ToolbarGroupItem
          }),
          key: 'wrapperBlocks',
          order: 25,
        }
      : null

    return {
      nodes: [
        clientBlocks?.length ? BlockNode : null,
        clientInlineBlocks?.length ? InlineBlockNode : null,
        clientWrapperBlocks?.length ? WrapperBlockNode : null,
      ].filter(Boolean) as Array<Klass<LexicalNode>>,
      plugins: [
        {
          Component: BlocksPlugin,
          position: 'normal',
        },
        clientWrapperBlocks?.length
          ? {
              Component: withMergedProps<
                AdditionalWrapperBlocksPluginArgs,
                AdditionalWrapperBlocksPluginArgs
              >({
                Component: WrapperBlocksPlugin,
                sanitizeServerOnlyProps: false,
                toMergeIntoProps: {
                  $createWrapperBlockNode,
                  $isWrapperBlockNode,
                },
              }),
              position: 'floatingAnchorElem',
            }
          : null,
      ].filter(Boolean) as ClientFeature<any>['plugins'],
      sanitizedClientFeatureProps: props,
      slashMenu: {
        groups: [
          clientBlocks?.length
            ? {
                items: clientBlocks.map((block) => {
                  return {
                    Icon: BlockIcon,
                    key: 'block-' + block.slug,
                    keywords: ['block', 'blocks', block.slug],
                    label: ({ i18n }) => {
                      const blockDisplayName = block?.labels?.singular
                        ? getTranslation(block.labels.singular, i18n)
                        : block?.slug

                      return blockDisplayName
                    },
                    onSelect: ({ editor }) => {
                      editor.dispatchCommand(INSERT_BLOCK_COMMAND, {
                        blockName: '',
                        blockType: block.slug,
                      })
                    },
                  } as SlashMenuItem
                }),
                key: 'blocks',
                label: ({ i18n }: { i18n: I18nClient<object, 'lexical:blocks:label'> }) => {
                  return i18n.t('lexical:blocks:label')
                },
              }
            : null,
          clientInlineBlocks?.length
            ? {
                items: clientInlineBlocks.map((inlineBlock) => {
                  return {
                    Icon: InlineBlocksIcon,
                    key: 'inlineBlocks-' + inlineBlock.slug,
                    keywords: ['inlineBlock', 'inline block', inlineBlock.slug],
                    label: ({ i18n }) => {
                      const blockDisplayName = inlineBlock?.labels?.singular
                        ? getTranslation(inlineBlock.labels.singular, i18n)
                        : inlineBlock?.slug

                      return blockDisplayName
                    },
                    onSelect: ({ editor }) => {
                      editor.dispatchCommand(INSERT_INLINE_BLOCK_COMMAND, {
                        blockName: '',
                        blockType: inlineBlock.slug,
                      })
                    },
                  } as SlashMenuItem
                }),
                key: 'inlineBlocks',
                label: ({
                  i18n,
                }: {
                  i18n: I18nClient<object, 'lexical:blocks:inlineBlocks:label'>
                }) => {
                  return i18n.t('lexical:blocks:inlineBlocks:label')
                },
              }
            : null,
        ].filter(Boolean) as SlashMenuGroup[],
      },
      toolbarFixed: {
        groups: [
          clientBlocks.length
            ? {
                type: 'dropdown',
                ChildComponent: BlockIcon,
                items: clientBlocks.map((block, index) => {
                  return {
                    ChildComponent: BlockIcon,
                    isActive: undefined, // At this point, we would be inside a sub-richtext-editor. And at this point this will be run against the focused sub-editor, not the parent editor which has the actual block. Thus, no point in running this
                    key: 'block-' + block.slug,
                    label: ({ i18n }) => {
                      const blockDisplayName = block?.labels?.singular
                        ? getTranslation(block.labels.singular, i18n)
                        : block?.slug

                      return blockDisplayName
                    },
                    onSelect: ({ editor }) => {
                      editor.dispatchCommand(INSERT_BLOCK_COMMAND, {
                        blockName: '',
                        blockType: block.slug,
                      })
                    },
                    order: index,
                  } as ToolbarGroupItem
                }),
                key: 'blocks',
                order: 20,
              }
            : null,
          clientInlineBlocks?.length
            ? {
                type: 'dropdown',
                ChildComponent: InlineBlocksIcon,
                items: clientInlineBlocks.map((inlineBlock, index) => {
                  return {
                    ChildComponent: InlineBlocksIcon,
                    isActive: undefined,
                    key: 'inlineBlock-' + inlineBlock.slug,
                    label: ({ i18n }) => {
                      const blockDisplayName = inlineBlock?.labels?.singular
                        ? getTranslation(inlineBlock.labels.singular, i18n)
                        : inlineBlock?.slug

                      return blockDisplayName
                    },
                    onSelect: ({ editor }) => {
                      editor.dispatchCommand(INSERT_INLINE_BLOCK_COMMAND, {
                        blockName: '',
                        blockType: inlineBlock.slug,
                      })
                    },
                    order: index,
                  } as ToolbarGroupItem
                }),
                key: 'inlineBlocks',
                order: 25,
              }
            : null,
          wrapperBlockToolbarGroup,
        ].filter(Boolean) as ToolbarGroup[],
      },
      toolbarInline: {
        groups: [wrapperBlockToolbarGroup].filter(Boolean) as ToolbarGroup[],
      },
    }
  },
)<|MERGE_RESOLUTION|>--- conflicted
+++ resolved
@@ -1,10 +1,7 @@
 'use client'
 
-<<<<<<< HEAD
+import type { I18nClient } from '@payloadcms/translations'
 import type { Klass, LexicalNode } from 'lexical'
-=======
-import type { I18nClient } from '@payloadcms/translations'
->>>>>>> 13fc94dc
 import type { BlocksFieldClient, ClientBlock } from 'payload'
 
 import { getTranslation } from '@payloadcms/translations'
