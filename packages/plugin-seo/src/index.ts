import type { Config } from 'payload/config'
import type { Field, GroupField, TabsField } from 'payload/dist/fields/config/types'

import { deepMerge } from 'payload/utilities'

import type { PluginConfig } from './types'

import { getMetaDescriptionField } from './fields/MetaDescription'
import { getMetaImageField } from './fields/MetaImage'
import { getMetaTitleField } from './fields/MetaTitle'
import translations from './translations'
import { Overview } from './ui/Overview'
import { getPreviewField } from './ui/Preview'

const seo =
  (pluginConfig: PluginConfig) =>
  (config: Config): Config => {
    const seoFields: GroupField[] = [
      {
        name: 'meta',
<<<<<<< HEAD
        interfaceName: pluginConfig.interfaceName,
=======
        type: 'group',
>>>>>>> f9dda628
        fields: [
          {
            name: 'overview',
            type: 'ui',
            admin: {
              components: {
                Field: Overview,
              },
            },
            label: 'Overview',
          },
          // @ts-ignore
          {
            name: 'title',
            type: 'text',
            admin: {
              components: {
                Field: (props) => getMetaTitleField({ ...props, pluginConfig }),
              },
            },
            localized: true,
<<<<<<< HEAD
            type: 'text',
            ...(pluginConfig?.fieldOverrides?.title ?? {}),
=======
>>>>>>> f9dda628
          },
          {
            name: 'description',
            type: 'textarea',
            admin: {
              components: {
                Field: (props) => getMetaDescriptionField({ ...props, pluginConfig }),
              },
            },
            localized: true,
<<<<<<< HEAD
            type: 'textarea',
            ...(pluginConfig?.fieldOverrides?.description ?? {}),
=======
>>>>>>> f9dda628
          },
          ...(pluginConfig?.uploadsCollection
            ? [
                // eslint-disable-next-line @typescript-eslint/consistent-type-assertions
                {
                  name: 'image',
                  type: 'upload',
                  admin: {
                    components: {
                      Field: (props) => getMetaImageField({ ...props, pluginConfig }),
                    },
                    description:
                      'Maximum upload file size: 12MB. Recommended file size for images is <500KB.',
                  },
                  label: 'Meta Image',
                  localized: true,
                  relationTo: pluginConfig?.uploadsCollection,
<<<<<<< HEAD
                  type: 'upload',
                  ...(pluginConfig?.fieldOverrides?.image ?? {}),
=======
>>>>>>> f9dda628
                } as Field,
              ]
            : []),
          ...(pluginConfig?.fields || []),
          {
            name: 'preview',
            type: 'ui',
            admin: {
              components: {
                Field: (props) => getPreviewField({ ...props, pluginConfig }),
              },
            },
            label: 'Preview',
          },
        ],
        label: 'SEO',
      },
    ]

    return {
      ...config,
      collections:
        config.collections?.map((collection) => {
          const { slug } = collection
          const isEnabled = pluginConfig?.collections?.includes(slug)

          if (isEnabled) {
            if (pluginConfig?.tabbedUI) {
              const seoTabs: TabsField[] = [
                {
                  type: 'tabs',
                  tabs: [
                    // append a new tab onto the end of the tabs array, if there is one at the first index
                    // if needed, create a new `Content` tab in the first index for this collection's base fields
                    ...(collection?.fields?.[0].type === 'tabs'
                      ? collection.fields[0]?.tabs
                      : [
                          {
                            fields: [...(collection?.fields || [])],
                            label: collection?.labels?.singular || 'Content',
                          },
                        ]),
                    {
                      fields: seoFields,
                      label: 'SEO',
                    },
                  ],
                },
              ]

              return {
                ...collection,
                fields: [
                  ...seoTabs,
                  ...(collection?.fields?.[0].type === 'tabs' ? collection?.fields?.slice(1) : []),
                ],
              }
            }

            return {
              ...collection,
              fields: [...(collection?.fields || []), ...seoFields],
            }
          }

          return collection
        }) || [],
      globals:
        config.globals?.map((global) => {
          const { slug } = global
          const isEnabled = pluginConfig?.globals?.includes(slug)

          if (isEnabled) {
            if (pluginConfig?.tabbedUI) {
              const seoTabs: TabsField[] = [
                {
                  type: 'tabs',
                  tabs: [
                    // append a new tab onto the end of the tabs array, if there is one at the first index
                    // if needed, create a new `Content` tab in the first index for this global's base fields
                    ...(global?.fields?.[0].type === 'tabs'
                      ? global.fields[0]?.tabs
                      : [
                          {
                            fields: [...(global?.fields || [])],
                            label: global?.label || 'Content',
                          },
                        ]),
                    {
                      fields: seoFields,
                      label: 'SEO',
                    },
                  ],
                },
              ]

              return {
                ...global,
                fields: [
                  ...seoTabs,
                  ...(global?.fields?.[0].type === 'tabs' ? global?.fields?.slice(1) : []),
                ],
              }
            }

            return {
              ...global,
              fields: [...(global?.fields || []), ...seoFields],
            }
          }

          return global
        }) || [],
      i18n: {
        ...config.i18n,
        resources: {
          ...deepMerge(translations, config.i18n?.resources),
        },
      },
    }
  }

export default seo<|MERGE_RESOLUTION|>--- conflicted
+++ resolved
@@ -18,11 +18,7 @@
     const seoFields: GroupField[] = [
       {
         name: 'meta',
-<<<<<<< HEAD
-        interfaceName: pluginConfig.interfaceName,
-=======
         type: 'group',
->>>>>>> f9dda628
         fields: [
           {
             name: 'overview',
@@ -34,7 +30,7 @@
             },
             label: 'Overview',
           },
-          // @ts-ignore
+          // @ts-expect-error
           {
             name: 'title',
             type: 'text',
@@ -44,11 +40,7 @@
               },
             },
             localized: true,
-<<<<<<< HEAD
-            type: 'text',
             ...(pluginConfig?.fieldOverrides?.title ?? {}),
-=======
->>>>>>> f9dda628
           },
           {
             name: 'description',
@@ -59,11 +51,7 @@
               },
             },
             localized: true,
-<<<<<<< HEAD
-            type: 'textarea',
             ...(pluginConfig?.fieldOverrides?.description ?? {}),
-=======
->>>>>>> f9dda628
           },
           ...(pluginConfig?.uploadsCollection
             ? [
@@ -81,11 +69,7 @@
                   label: 'Meta Image',
                   localized: true,
                   relationTo: pluginConfig?.uploadsCollection,
-<<<<<<< HEAD
-                  type: 'upload',
                   ...(pluginConfig?.fieldOverrides?.image ?? {}),
-=======
->>>>>>> f9dda628
                 } as Field,
               ]
             : []),
@@ -101,6 +85,7 @@
             label: 'Preview',
           },
         ],
+        interfaceName: pluginConfig.interfaceName,
         label: 'SEO',
       },
     ]
