import type { GraphQLInputObjectType, GraphQLNonNull, GraphQLObjectType } from 'graphql'
import type { DeepRequired, IsAny, MarkOptional } from 'ts-essentials'

import type {
  CustomPreviewButton,
  CustomPublishButton,
  CustomSaveButton,
  CustomSaveDraftButton,
  CustomUpload,
} from '../../admin/types.js'
import type { Arguments as MeArguments } from '../../auth/operations/me.js'
import type {
  Arguments as RefreshArguments,
  Result as RefreshResult,
} from '../../auth/operations/refresh.js'
import type { Auth, ClientUser, IncomingAuthType } from '../../auth/types.js'
import type {
  Access,
  AfterErrorHookArgs,
  AfterErrorResult,
  CustomComponent,
  EditConfig,
  Endpoint,
  EntityDescription,
  EntityDescriptionComponent,
  GeneratePreviewURL,
  LabelFunction,
  LivePreviewConfig,
  MetaConfig,
  PayloadComponent,
  StaticLabel,
} from '../../config/types.js'
import type { DBIdentifierName } from '../../database/types.js'
import type {
  Field,
  FlattenedField,
  JoinField,
  RelationshipField,
  UploadField,
} from '../../fields/config/types.js'
import type {
  CollectionSlug,
  JsonObject,
  RequestContext,
  TypedAuthOperations,
  TypedCollection,
  TypedCollectionSelect,
  TypedLocale,
} from '../../index.js'
import type {
  PayloadRequest,
  SelectType,
  Sort,
  TransformCollectionWithSelect,
  Where,
} from '../../types/index.js'
import type { SanitizedUploadConfig, UploadConfig } from '../../uploads/types.js'
import type {
  IncomingCollectionVersions,
  SanitizedCollectionVersions,
} from '../../versions/types.js'
import type { AfterOperationArg, AfterOperationMap } from '../operations/utils.js'

export type DataFromCollectionSlug<TSlug extends CollectionSlug> = TypedCollection[TSlug]

export type SelectFromCollectionSlug<TSlug extends CollectionSlug> = TypedCollectionSelect[TSlug]

export type AuthOperationsFromCollectionSlug<TSlug extends CollectionSlug> =
  TypedAuthOperations[TSlug]

export type RequiredDataFromCollection<TData extends JsonObject> = MarkOptional<
  TData,
  'createdAt' | 'id' | 'sizes' | 'updatedAt'
>

export type RequiredDataFromCollectionSlug<TSlug extends CollectionSlug> =
  RequiredDataFromCollection<DataFromCollectionSlug<TSlug>>

export type HookOperationType =
  | 'autosave'
  | 'count'
  | 'countVersions'
  | 'create'
  | 'delete'
  | 'forgotPassword'
  | 'login'
  | 'read'
  | 'refresh'
  | 'update'

type CreateOrUpdateOperation = Extract<HookOperationType, 'create' | 'update'>

export type BeforeOperationHook = (args: {
  args?: any
  /** The collection which this hook is being run on */
  collection: SanitizedCollectionConfig
  context: RequestContext
  /**
   * Hook operation being performed
   */
  operation: HookOperationType
  req: PayloadRequest
}) => any

export type BeforeValidateHook<T extends TypeWithID = any> = (args: {
  /** The collection which this hook is being run on */
  collection: SanitizedCollectionConfig
  context: RequestContext
  data?: Partial<T>
  /**
   * Hook operation being performed
   */
  operation: CreateOrUpdateOperation
  /**
   * Original document before change
   *
   * `undefined` on 'create' operation
   */
  originalDoc?: T
  req: PayloadRequest
}) => any

export type BeforeChangeHook<T extends TypeWithID = any> = (args: {
  /** The collection which this hook is being run on */
  collection: SanitizedCollectionConfig
  context: RequestContext
  data: Partial<T>
  /**
   * Hook operation being performed
   */
  operation: CreateOrUpdateOperation
  /**
   * Original document before change
   *
   * `undefined` on 'create' operation
   */
  originalDoc?: T
  req: PayloadRequest
}) => any

export type AfterChangeHook<T extends TypeWithID = any> = (args: {
  /** The collection which this hook is being run on */
  collection: SanitizedCollectionConfig
  context: RequestContext
  doc: T
  /**
   * Hook operation being performed
   */
  operation: CreateOrUpdateOperation
  previousDoc: T
  req: PayloadRequest
}) => any

export type BeforeReadHook<T extends TypeWithID = any> = (args: {
  /** The collection which this hook is being run on */
  collection: SanitizedCollectionConfig
  context: RequestContext
  doc: T
  query: { [key: string]: any }
  req: PayloadRequest
}) => any

export type AfterReadHook<T extends TypeWithID = any> = (args: {
  /** The collection which this hook is being run on */
  collection: SanitizedCollectionConfig
  context: RequestContext
  doc: T
  findMany?: boolean
  query?: { [key: string]: any }
  req: PayloadRequest
}) => any

export type BeforeDeleteHook = (args: {
  /** The collection which this hook is being run on */
  collection: SanitizedCollectionConfig
  context: RequestContext
  id: number | string
  req: PayloadRequest
}) => any

export type AfterDeleteHook<T extends TypeWithID = any> = (args: {
  /** The collection which this hook is being run on */
  collection: SanitizedCollectionConfig
  context: RequestContext
  doc: T
  id: number | string
  req: PayloadRequest
}) => any

export type AfterOperationHook<TOperationGeneric extends CollectionSlug = string> = (
  arg: AfterOperationArg<TOperationGeneric>,
) =>
  | Awaited<
      ReturnType<AfterOperationMap<TOperationGeneric>[keyof AfterOperationMap<TOperationGeneric>]>
    >
  | Promise<
      Awaited<
        ReturnType<AfterOperationMap<TOperationGeneric>[keyof AfterOperationMap<TOperationGeneric>]>
      >
    >

export type BeforeLoginHook<T extends TypeWithID = any> = (args: {
  /** The collection which this hook is being run on */
  collection: SanitizedCollectionConfig
  context: RequestContext
  req: PayloadRequest
  user: T
}) => any

export type AfterLoginHook<T extends TypeWithID = any> = (args: {
  /** The collection which this hook is being run on */
  collection: SanitizedCollectionConfig
  context: RequestContext
  req: PayloadRequest
  token: string
  user: T
}) => any

export type AfterLogoutHook<T extends TypeWithID = any> = (args: {
  /** The collection which this hook is being run on */
  collection: SanitizedCollectionConfig
  context: RequestContext
  req: PayloadRequest
}) => any

export type AfterMeHook<T extends TypeWithID = any> = (args: {
  /** The collection which this hook is being run on */
  collection: SanitizedCollectionConfig
  context: RequestContext
  req: PayloadRequest
  response: unknown
}) => any

export type RefreshHook<T extends TypeWithID = any> = (args: {
  args: RefreshArguments
  user: T
}) => Promise<RefreshResult | void> | (RefreshResult | void)

export type MeHook<T extends TypeWithID = any> = (args: {
  args: MeArguments
  user: T
}) => ({ exp: number; user: T } | void) | Promise<{ exp: number; user: T } | void>

export type AfterRefreshHook<T extends TypeWithID = any> = (args: {
  /** The collection which this hook is being run on */
  collection: SanitizedCollectionConfig
  context: RequestContext
  exp: number
  req: PayloadRequest
  token: string
}) => any

export type AfterErrorHook = (
  args: { collection: SanitizedCollectionConfig } & AfterErrorHookArgs,
) => AfterErrorResult | Promise<AfterErrorResult>

export type AfterForgotPasswordHook = (args: {
  args?: any
  /** The collection which this hook is being run on */
  collection: SanitizedCollectionConfig
  context: RequestContext
}) => any

export type BaseListFilter = (args: {
  limit: number
  locale?: TypedLocale
  page: number
  req: PayloadRequest
  sort: string
}) => null | Promise<null | Where> | Where

export type CollectionAdminOptions = {
  baseListFilter?: BaseListFilter
  /**
   * Custom admin components
   */
  components?: {
    afterList?: CustomComponent[]
    afterListTable?: CustomComponent[]
    beforeList?: CustomComponent[]
    beforeListTable?: CustomComponent[]
    Description?: EntityDescriptionComponent
    /**
     * Components within the edit view
     */
    edit?: {
      /**
       * Replaces the "Preview" button
       */
      PreviewButton?: CustomPreviewButton
      /**
       * Replaces the "Publish" button
       * + drafts must be enabled
       */
      PublishButton?: CustomPublishButton
      /**
       * Replaces the "Save" button
       * + drafts must be disabled
       */
      SaveButton?: CustomSaveButton
      /**
       * Replaces the "Save Draft" button
       * + drafts must be enabled
       * + autosave must be disabled
       */
      SaveDraftButton?: CustomSaveDraftButton
      /**
       * Replaces the "Upload" section
       * + upload must be enabled
       */
      Upload?: CustomUpload
    }
    views?: {
      /**
       * Set to a React component to replace the entire Edit View, including all nested routes.
       * Set to an object to replace or modify individual nested routes, or to add new ones.
       */
      edit?: EditConfig
      list?: {
        actions?: CustomComponent[]
        Component?: PayloadComponent
      }
    }
  }
  /** Extension point to add your custom data. Available in server and client. */
  custom?: Record<string, any>
  /**
   * Default columns to show in list view
   */
  defaultColumns?: string[]
  /**
   * Custom description for collection
   */
  description?: EntityDescription
  enableRichTextLink?: boolean
  enableRichTextRelationship?: boolean
  /**
   * Place collections into a navigational group
   * */
  group?: Record<string, string> | string
  /**
   * Exclude the collection from the admin nav and routes
   */
  hidden?: ((args: { user: ClientUser }) => boolean) | boolean
  /**
   * Hide the API URL within the Edit view
   */
  hideAPIURL?: boolean
  /**
   * Additional fields to be searched via the full text search
   */
  listSearchableFields?: string[]
  /**
   * Live preview options
   */
  livePreview?: LivePreviewConfig
  meta?: MetaConfig
  pagination?: {
    defaultLimit?: number
    limits?: number[]
  }
  /**
   * Function to generate custom preview URL
   */
  preview?: GeneratePreviewURL
  /**
   * Field to use as title in Edit View and first column in List view
   */
  useAsTitle?: string
}

/** Manage all aspects of a data collection */
export type CollectionConfig<TSlug extends CollectionSlug = any> = {
  /**
   * Access control
   */
  access?: {
    admin?: ({ req }: { req: PayloadRequest }) => boolean | Promise<boolean>
    create?: Access
    delete?: Access
    read?: Access
    readVersions?: Access
    unlock?: Access
    update?: Access
  }
  /**
   * Collection admin options
   */
  admin?: CollectionAdminOptions
  /**
   * Collection login options
   *
   * Use `true` to enable with default options
   */
  auth?: boolean | IncomingAuthType
  /** Extension point to add your custom data. Server only. */
  custom?: Record<string, any>
  /**
   * Used to override the default naming of the database table or collection with your using a function or string
   * @WARNING: If you change this property with existing data, you will need to handle the renaming of the table in your database or by using migrations
   */
  dbName?: DBIdentifierName
  defaultPopulate?: IsAny<SelectFromCollectionSlug<TSlug>> extends true
    ? SelectType
    : SelectFromCollectionSlug<TSlug>
  /**
   * Default field to sort by in collection list view
   */
  defaultSort?: Sort
  /**
   * When true, do not show the "Duplicate" button while editing documents within this collection and prevent `duplicate` from all APIs
   */
  disableDuplicate?: boolean
  /**
   * Custom rest api endpoints, set false to disable all rest endpoints for this collection.
   */
  endpoints?: false | Omit<Endpoint, 'root'>[]
  fields: Field[]
  /**
   * GraphQL configuration
   */
  graphQL?:
    | {
        pluralName?: string
        singularName?: string
      }
    | false
  /**
   * Hooks to modify Payload functionality
   */
  hooks?: {
    afterChange?: AfterChangeHook[]
    afterDelete?: AfterDeleteHook[]
    afterError?: AfterErrorHook[]
    afterForgotPassword?: AfterForgotPasswordHook[]
    afterLogin?: AfterLoginHook[]
    afterLogout?: AfterLogoutHook[]
    afterMe?: AfterMeHook[]
    afterOperation?: AfterOperationHook<TSlug>[]
    afterRead?: AfterReadHook[]
    afterRefresh?: AfterRefreshHook[]
    beforeChange?: BeforeChangeHook[]
    beforeDelete?: BeforeDeleteHook[]
    beforeLogin?: BeforeLoginHook[]
    beforeOperation?: BeforeOperationHook[]
    beforeRead?: BeforeReadHook[]
    beforeValidate?: BeforeValidateHook[]
    /**
    /**
     * Use the `me` hook to control the `me` operation.
     * Here, you can optionally instruct the me operation to return early,
     * and skip its default logic.
     */
    me?: MeHook[]
    /**
     * Use the `refresh` hook to control the refresh operation.
     * Here, you can optionally instruct the refresh operation to return early,
     * and skip its default logic.
     */
    refresh?: RefreshHook[]
  }
  /**
   * Label configuration
   */
  labels?: {
    plural?: LabelFunction | StaticLabel
    singular?: LabelFunction | StaticLabel
  }
  /**
   * Enables / Disables the ability to lock documents while editing
   * @default true
   */
  lockDocuments?:
    | {
        duration: number
      }
    | false
  slug: string
  /**
   * Add `createdAt` and `updatedAt` fields
   *
   * @default true
   */
  timestamps?: boolean
  /**
   * Options used in typescript generation
   */
  typescript?: {
    /**
     * Typescript generation name given to the interface type
     */
    interface?: string
  }
  /**
   * Customize the handling of incoming file uploads
   *
   * @default false // disable uploads
   */
  upload?: boolean | UploadConfig
  /**
   * Enable versioning. Set it to true to enable default versions settings,
   * or customize versions options by setting the property equal to an object
   * containing the version options.
   *
   * @default false // disable versioning
   */
  versions?: boolean | IncomingCollectionVersions
}

export type SanitizedJoin = {
  /**
   * The field configuration defining the join
   */
  field: JoinField
  /**
   * The path of the join field in dot notation
   */
  joinPath: string
  targetField: RelationshipField | UploadField
}

export type SanitizedJoins = {
  [collectionSlug: string]: SanitizedJoin[]
}

export interface SanitizedCollectionConfig
  extends Omit<
    DeepRequired<CollectionConfig>,
    'auth' | 'endpoints' | 'fields' | 'slug' | 'upload' | 'versions'
  > {
  auth: Auth
  endpoints: Endpoint[] | false
  fields: Field[]
<<<<<<< HEAD
=======

  /**
   * Fields in the database schema structure
   * Rows / collapsible / tabs w/o name `fields` merged to top, UIs are excluded
   */
  flattenedFields: FlattenedField[]

>>>>>>> e5cc9153
  /**
   * Object of collections to join 'Join Fields object keyed by collection
   */
  joins: SanitizedJoins
  slug: CollectionSlug
  upload: SanitizedUploadConfig
  versions: SanitizedCollectionVersions
}

export type Collection = {
  config: SanitizedCollectionConfig
  customIDType?: 'number' | 'text'
  graphQL?: {
    countType: GraphQLObjectType
    JWT: GraphQLObjectType
    mutationInputType: GraphQLNonNull<any>
    paginatedType: GraphQLObjectType
    type: GraphQLObjectType
    updateMutationInputType: GraphQLNonNull<any>
    versionType: GraphQLObjectType
    whereInputType: GraphQLInputObjectType
  }
}

export type BulkOperationResult<TSlug extends CollectionSlug, TSelect extends SelectType> = {
  docs: TransformCollectionWithSelect<TSlug, TSelect>[]
  errors: {
    id: DataFromCollectionSlug<TSlug>['id']
    message: string
  }[]
}

export type AuthCollection = {
  config: SanitizedCollectionConfig
}

export type TypeWithID = {
  docId?: any
  id: number | string
}

export type TypeWithTimestamps = {
  [key: string]: unknown
  createdAt: string
  id: number | string
  updatedAt: string
}<|MERGE_RESOLUTION|>--- conflicted
+++ resolved
@@ -531,8 +531,6 @@
   auth: Auth
   endpoints: Endpoint[] | false
   fields: Field[]
-<<<<<<< HEAD
-=======
 
   /**
    * Fields in the database schema structure
@@ -540,7 +538,6 @@
    */
   flattenedFields: FlattenedField[]
 
->>>>>>> e5cc9153
   /**
    * Object of collections to join 'Join Fields object keyed by collection
    */
