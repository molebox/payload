--- conflicted
+++ resolved
@@ -58,18 +58,16 @@
 }
 
 export const deepCopyObject = <T>(o: T): T => {
-<<<<<<< HEAD
-  if (typeof o !== 'object' || o === null) return o
-  if (Array.isArray(o)) return cloneArray(o, deepCopyObject)
-  if (o instanceof RegExp) return new RegExp(o.source, o.flags) as T
-=======
   if (typeof o !== 'object' || o === null) {
     return o
   }
   if (Array.isArray(o)) {
     return cloneArray(o, deepCopyObject)
   }
->>>>>>> 91fc5fb3
+  if (o instanceof RegExp) {
+    return new RegExp(o.source, o.flags) as T
+  }
+
   if (o.constructor !== Object && (handler = constructorHandlers.get(o.constructor))) {
     return handler(o, deepCopyObject)
   }
