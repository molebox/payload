--- conflicted
+++ resolved
@@ -750,13 +750,10 @@
 export {
   type ClientConfig,
   createClientConfig,
+  serverOnlyAdminConfigProperties,
   serverOnlyConfigProperties,
 } from './config/client.js'
 
-<<<<<<< HEAD
-=======
-export { serverOnlyAdminConfigProperties, serverOnlyConfigProperties } from './config/client.js'
->>>>>>> 6fa47bf8
 export { defaults } from './config/defaults.js'
 export { sanitizeConfig } from './config/sanitize.js'
 export type * from './config/types.js'
