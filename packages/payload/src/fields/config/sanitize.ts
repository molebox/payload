import { deepMergeSimple } from '@payloadcms/translations/utilities'
import { v4 as uuid } from 'uuid'

import type { CollectionConfig, SanitizedJoins } from '../../collections/config/types.js'
import type { Config, SanitizedConfig } from '../../config/types.js'
import type { Field } from './types.js'

import {
  DuplicateFieldName,
  InvalidFieldName,
  InvalidFieldRelationship,
  MissingEditorProp,
  MissingFieldType,
} from '../../errors/index.js'
import { formatLabels, toWords } from '../../utilities/formatLabels.js'
import { baseBlockFields } from '../baseFields/baseBlockFields.js'
import { baseIDField } from '../baseFields/baseIDField.js'
import { setDefaultBeforeDuplicate } from '../setDefaultBeforeDuplicate.js'
import validations from '../validations.js'
import { sanitizeJoinField } from './sanitizeJoinField.js'
import { fieldAffectsData, tabHasName } from './types.js'

type Args = {
  collectionConfig?: CollectionConfig
  config: Config
  existingFieldNames?: Set<string>
  fields: Field[]
  joinPath?: string
  /**
   * When not passed in, assume that join are not supported (globals, arrays, blocks)
   */
  joins?: SanitizedJoins
  parentIsLocalized: boolean

  /**
   * If true, a richText field will require an editor property to be set, as the sanitizeFields function will not add it from the payload config if not present.
   *
   * @default false
   */
  requireFieldLevelRichTextEditor?: boolean
  /**
   * If this property is set, RichText fields won't be sanitized immediately. Instead, they will be added to this array as promises
   * so that you can sanitize them together, after the config has been sanitized.
   */
  richTextSanitizationPromises?: Array<(config: SanitizedConfig) => Promise<void>>
  /**
   * If not null, will validate that upload and relationship fields do not relate to a collection that is not in this array.
   * This validation will be skipped if validRelationships is null.
   */
  validRelationships: null | string[]
}

export const sanitizeFields = async ({
  config,
  existingFieldNames = new Set(),
  fields,
  joinPath = '',
  joins,
  parentIsLocalized,
  requireFieldLevelRichTextEditor = false,
  richTextSanitizationPromises,
  validRelationships,
}: Args): Promise<Field[]> => {
  if (!fields) {
    return []
  }

  for (let i = 0; i < fields.length; i++) {
    const field = fields[i]

    if ('_sanitized' in field && field._sanitized === true) {
      continue
    }

    if (!field.type) {
      throw new MissingFieldType(field)
    }

    // assert that field names do not contain forbidden characters
    if (fieldAffectsData(field) && field.name.includes('.')) {
      throw new InvalidFieldName(field, field.name)
    }

    // Auto-label
    if (
      'name' in field &&
      field.name &&
      typeof field.label !== 'object' &&
      typeof field.label !== 'string' &&
      typeof field.label !== 'function' &&
      field.label !== false
    ) {
      field.label = toWords(field.name)
    }

    if (
      field.type === 'checkbox' &&
      typeof field.defaultValue === 'undefined' &&
      field.required === true
    ) {
      field.defaultValue = false
    }

    if (field.type === 'join') {
      sanitizeJoinField({ config, field, joinPath, joins })
    }

    if (field.type === 'relationship' || field.type === 'upload') {
      if (validRelationships) {
        const relationships = Array.isArray(field.relationTo)
          ? field.relationTo
          : [field.relationTo]
        relationships.forEach((relationship: string) => {
          if (!validRelationships.includes(relationship)) {
            throw new InvalidFieldRelationship(field, relationship)
          }
        })
      }

      if (field.min && !field.minRows) {
        console.warn(
          `(payload): The "min" property is deprecated for the Relationship field "${field.name}" and will be removed in a future version. Please use "minRows" instead.`,
        )
      }
      if (field.max && !field.maxRows) {
        console.warn(
          `(payload): The "max" property is deprecated for the Relationship field "${field.name}" and will be removed in a future version. Please use "maxRows" instead.`,
        )
      }
      field.minRows = field.minRows || field.min
      field.maxRows = field.maxRows || field.max
    }

    if (field.type === 'upload') {
      if (!field.admin || !('isSortable' in field.admin)) {
        field.admin = {
          isSortable: true,
          ...field.admin,
        }
      }
    }

    if (field.type === 'array' && field.fields) {
      field.fields.push(baseIDField)
    }

    if ((field.type === 'blocks' || field.type === 'array') && field.label) {
      field.labels = field.labels || formatLabels(field.name)
    }

    if (fieldAffectsData(field)) {
      if (existingFieldNames.has(field.name)) {
        throw new DuplicateFieldName(field.name)
      } else if (!['blockName', 'id'].includes(field.name)) {
        existingFieldNames.add(field.name)
      }

      if (typeof field.localized !== 'undefined') {
        let shouldDisableLocalized = !config.localization

        if (!config.compatibility?.allowLocalizedWithinLocalized && parentIsLocalized) {
          shouldDisableLocalized = true
        }

        if (shouldDisableLocalized) {
          delete field.localized
        }
      }

      if (typeof field.validate === 'undefined') {
        const defaultValidate = validations[field.type]
        if (defaultValidate) {
          field.validate = (val, options) => defaultValidate(val, { ...field, ...options })
        } else {
          field.validate = (): true => true
        }
      }

      if (!field.hooks) {
        field.hooks = {}
      }
      if (!field.access) {
        field.access = {}
      }

      setDefaultBeforeDuplicate(field)
    }

    if (!field.admin) {
      field.admin = {}
    }

    // Make sure that the richText field has an editor
    if (field.type === 'richText') {
      const sanitizeRichText = async (_config: SanitizedConfig) => {
        if (!field.editor) {
          if (_config.editor && !requireFieldLevelRichTextEditor) {
            // config.editor should be sanitized at this point
            field.editor = _config.editor
          } else {
            throw new MissingEditorProp(field) // while we allow disabling editor functionality, you should not have any richText fields defined if you do not have an editor
          }
        }

        if (typeof field.editor === 'function') {
          field.editor = await field.editor({
            config: _config,
            isRoot: requireFieldLevelRichTextEditor,
            parentIsLocalized: parentIsLocalized || field.localized,
          })
        }

        if (field.editor.i18n && Object.keys(field.editor.i18n).length >= 0) {
          config.i18n.translations = deepMergeSimple(config.i18n.translations, field.editor.i18n)
        }
      }
      if (richTextSanitizationPromises) {
        richTextSanitizationPromises.push(sanitizeRichText)
      } else {
        await sanitizeRichText(config as unknown as SanitizedConfig)
      }
    }

    if (field.type === 'blocks' && field.blocks) {
      for (const block of field.blocks) {
        if (block._sanitized === true) {
          continue
        }
        block._sanitized = true
        block.fields = block.fields.concat(baseBlockFields)
        block.labels = !block.labels ? formatLabels(block.slug) : block.labels
        block.fields = await sanitizeFields({
          config,
          existingFieldNames: new Set(),
          fields: block.fields,
          parentIsLocalized: parentIsLocalized || field.localized,
          requireFieldLevelRichTextEditor,
          richTextSanitizationPromises,
          validRelationships,
        })
      }
    }

    if ('fields' in field && field.fields) {
      field.fields = await sanitizeFields({
        config,
        existingFieldNames: fieldAffectsData(field) ? new Set() : existingFieldNames,
        fields: field.fields,
        joinPath: fieldAffectsData(field)
          ? `${joinPath ? joinPath + '.' : ''}${field.name}`
          : joinPath,
        joins,
        parentIsLocalized: parentIsLocalized || field.localized,
        requireFieldLevelRichTextEditor,
        richTextSanitizationPromises,
        validRelationships,
      })
    }

    if (field.type === 'tabs') {
      for (let j = 0; j < field.tabs.length; j++) {
        const tab = field.tabs[j]
<<<<<<< HEAD

        if (tabHasName(tab)) {
          schemaPath = `${schemaPath || ''}${schemaPath ? '.' : ''}${tab.name}`
          if (typeof tab.label === 'undefined') {
            tab.label = toWords(tab.name)
          }
=======
        if (tabHasName(tab) && typeof tab.label === 'undefined') {
          tab.label = toWords(tab.name)
>>>>>>> 4a854f86
        }

        if (
          'admin' in tab &&
          tab.admin?.condition &&
          typeof tab.admin.condition === 'function' &&
          !tab.id
        ) {
          tab.id = tabHasName(tab) ? tab.name : uuid()
        }

        tab.fields = await sanitizeFields({
          config,
          existingFieldNames: tabHasName(tab) ? new Set() : existingFieldNames,
          fields: tab.fields,
          joinPath: tabHasName(tab) ? `${joinPath ? joinPath + '.' : ''}${tab.name}` : joinPath,
          joins,
          parentIsLocalized: parentIsLocalized || (tabHasName(tab) && tab.localized),
          requireFieldLevelRichTextEditor,
          richTextSanitizationPromises,
          validRelationships,
        })
        field.tabs[j] = tab
      }
    }

    if (field.type === 'ui' && typeof field.admin.disableBulkEdit === 'undefined') {
      field.admin.disableBulkEdit = true
    }

    if ('_sanitized' in field) {
      field._sanitized = true
    }

    fields[i] = field
  }

  return fields
}<|MERGE_RESOLUTION|>--- conflicted
+++ resolved
@@ -260,17 +260,8 @@
     if (field.type === 'tabs') {
       for (let j = 0; j < field.tabs.length; j++) {
         const tab = field.tabs[j]
-<<<<<<< HEAD
-
-        if (tabHasName(tab)) {
-          schemaPath = `${schemaPath || ''}${schemaPath ? '.' : ''}${tab.name}`
-          if (typeof tab.label === 'undefined') {
-            tab.label = toWords(tab.name)
-          }
-=======
         if (tabHasName(tab) && typeof tab.label === 'undefined') {
           tab.label = toWords(tab.name)
->>>>>>> 4a854f86
         }
 
         if (
