--- conflicted
+++ resolved
@@ -1015,17 +1015,8 @@
   isSortable?: boolean
 } & Admin
 
-<<<<<<< HEAD
-type RelationshipAdminClient = AdminClient & Pick<RelationshipAdmin, 'allowCreate' | 'isSortable'>
-=======
-type RelationshipAdminClient = {
-  components?: {
-    Error?: MappedComponent
-    Label?: MappedComponent
-  } & AdminClient['components']
-} & AdminClient &
+type RelationshipAdminClient = AdminClient &
   Pick<RelationshipAdmin, 'allowCreate' | 'allowEdit' | 'isSortable'>
->>>>>>> 6fa47bf8
 
 export type PolymorphicRelationshipField = {
   admin?: {
