import jwt from 'jsonwebtoken'

import type {
  AuthOperationsFromCollectionSlug,
  Collection,
  DataFromCollectionSlug,
} from '../../collections/config/types.js'
import type { CollectionSlug } from '../../index.js'
import type { PayloadRequest, Where } from '../../types/index.js'
import type { User } from '../types.js'

import { buildAfterOperation } from '../../collections/operations/utils.js'
import { AuthenticationError, LockedAuth, ValidationError } from '../../errors/index.js'
import { afterRead } from '../../fields/hooks/afterRead/index.js'
import { killTransaction } from '../../utilities/killTransaction.js'
import sanitizeInternalFields from '../../utilities/sanitizeInternalFields.js'
import { getFieldsToSign } from '../getFieldsToSign.js'
import isLocked from '../isLocked.js'
import { authenticateLocalStrategy } from '../strategies/local/authenticate.js'
import { incrementLoginAttempts } from '../strategies/local/incrementLoginAttempts.js'
import { resetLoginAttempts } from '../strategies/local/resetLoginAttempts.js'

export type Result = {
  exp?: number
  token?: string
  user?: User
}

export type Arguments<TSlug extends CollectionSlug> = {
  collection: Collection
  data: AuthOperationsFromCollectionSlug<TSlug>['login']
  depth?: number
  overrideAccess?: boolean
  req: PayloadRequest
  showHiddenFields?: boolean
}

export const loginOperation = async <TSlug extends CollectionSlug>(
  incomingArgs: Arguments<TSlug>,
): Promise<{ user: DataFromCollectionSlug<TSlug> } & Result> => {
  let args = incomingArgs

  try {
    // /////////////////////////////////////
    // beforeOperation - Collection
    // /////////////////////////////////////

    await args.collection.config.hooks.beforeOperation.reduce(async (priorHook, hook) => {
      await priorHook

      args =
        (await hook({
          args,
          collection: args.collection?.config,
          context: args.req.context,
          operation: 'login',
          req: args.req,
        })) || args
    }, Promise.resolve())

    const {
      collection: { config: collectionConfig },
      data,
      depth,
      overrideAccess,
      req,
      req: {
        fallbackLocale,
        locale,
        payload,
        payload: { secret },
      },
      showHiddenFields,
    } = args

    // /////////////////////////////////////
    // Login
    // /////////////////////////////////////

    let user
    const { email: unsanitizedEmail, password } = data
    const loginWithUsername = collectionConfig.auth.loginWithUsername

    const sanitizedEmail =
      typeof unsanitizedEmail === 'string' ? unsanitizedEmail.toLowerCase().trim() : null
    const sanitizedUsername =
      'username' in data && typeof data?.username === 'string'
        ? data.username.toLowerCase().trim()
        : null

    const canLoginWithUsername = Boolean(loginWithUsername)
    const canLoginWithEmail = !loginWithUsername || loginWithUsername.allowEmailLogin

    // cannot login with email, did not provide username
    if (!canLoginWithEmail && !sanitizedUsername) {
      throw new ValidationError({
        collection: collectionConfig.slug,
        errors: [{ field: 'username', message: req.i18n.t('validation:required') }],
      })
    }

    // cannot login with username, did not provide email
    if (!canLoginWithUsername && !sanitizedEmail) {
      throw new ValidationError({
        collection: collectionConfig.slug,
        errors: [{ field: 'email', message: req.i18n.t('validation:required') }],
      })
    }

    // can login with either email or username, did not provide either
    if (!sanitizedUsername && !sanitizedEmail) {
      throw new ValidationError({
        collection: collectionConfig.slug,
        errors: [
          { field: 'email', message: req.i18n.t('validation:required') },
          { field: 'username', message: req.i18n.t('validation:required') },
        ],
      })
    }

    // did not provide password for login
    if (typeof password !== 'string' || password.trim() === '') {
      throw new ValidationError({
        collection: collectionConfig.slug,
        errors: [{ field: 'password', message: req.i18n.t('validation:required') }],
      })
    }

    let whereConstraint: Where = {}
    const emailConstraint: Where = {
      email: {
        equals: sanitizedEmail,
      },
    }
    const usernameConstraint: Where = {
      username: {
        equals: sanitizedUsername,
      },
    }

    if (canLoginWithEmail && canLoginWithUsername && (sanitizedUsername || sanitizedEmail)) {
      if (sanitizedUsername) {
        whereConstraint = {
          or: [
            usernameConstraint,
            {
              email: {
                equals: sanitizedUsername,
              },
            },
          ],
        }
      } else {
        whereConstraint = {
          or: [
            emailConstraint,
            {
              username: {
                equals: sanitizedEmail,
              },
            },
          ],
        }
      }
    } else if (canLoginWithEmail && sanitizedEmail) {
      whereConstraint = emailConstraint
    } else if (canLoginWithUsername && sanitizedUsername) {
      whereConstraint = usernameConstraint
    }

    const userDbArgs = {
      collection: collectionConfig.slug,
      req,
      where: whereConstraint,
<<<<<<< HEAD
    }

    // @ts-expect-error exists
    if (collectionConfig?.db?.findOne) {
      // @ts-expect-error exists
      user = await collectionConfig.db.findOne(userDbArgs)
    } else {
      user = await req.payload.db.findOne<any>(userDbArgs)
    }
=======
    })
>>>>>>> a033cfe1

    if (!user || (args.collection.config.auth.verify && user._verified === false)) {
      throw new AuthenticationError(req.t, Boolean(canLoginWithUsername && sanitizedUsername))
    }

    user.collection = collectionConfig.slug

    if (isLocked(new Date(user.lockUntil).getTime())) {
      throw new LockedAuth(req.t)
    }

    const authResult = await authenticateLocalStrategy({ doc: user, password })

    user = sanitizeInternalFields(user)

    const maxLoginAttemptsEnabled = args.collection.config.auth.maxLoginAttempts > 0

    if (!authResult) {
      if (maxLoginAttemptsEnabled) {
        await incrementLoginAttempts({
          collection: collectionConfig,
          doc: user,
          payload: req.payload,
          req,
        })
      }

      throw new AuthenticationError(req.t)
    }

    if (maxLoginAttemptsEnabled) {
      await resetLoginAttempts({
        collection: collectionConfig,
        doc: user,
        payload: req.payload,
        req,
      })
    }

    const fieldsToSign = getFieldsToSign({
      collectionConfig,
      email: sanitizedEmail,
      user,
    })

    // /////////////////////////////////////
    // beforeLogin - Collection
    // /////////////////////////////////////

    await collectionConfig.hooks.beforeLogin.reduce(async (priorHook, hook) => {
      await priorHook

      user =
        (await hook({
          collection: args.collection?.config,
          context: args.req.context,
          req: args.req,
          user,
        })) || user
    }, Promise.resolve())

    const token = jwt.sign(fieldsToSign, secret, {
      expiresIn: collectionConfig.auth.tokenExpiration,
    })

    req.user = user

    // /////////////////////////////////////
    // afterLogin - Collection
    // /////////////////////////////////////

    await collectionConfig.hooks.afterLogin.reduce(async (priorHook, hook) => {
      await priorHook

      user =
        (await hook({
          collection: args.collection?.config,
          context: args.req.context,
          req: args.req,
          token,
          user,
        })) || user
    }, Promise.resolve())

    // /////////////////////////////////////
    // afterRead - Fields
    // /////////////////////////////////////

    user = await afterRead({
      collection: collectionConfig,
      context: req.context,
      depth,
      doc: user,
      draft: undefined,
      fallbackLocale,
      global: null,
      locale,
      overrideAccess,
      req,
      showHiddenFields,
    })

    // /////////////////////////////////////
    // afterRead - Collection
    // /////////////////////////////////////

    await collectionConfig.hooks.afterRead.reduce(async (priorHook, hook) => {
      await priorHook

      user =
        (await hook({
          collection: args.collection?.config,
          context: req.context,
          doc: user,
          req,
        })) || user
    }, Promise.resolve())

    // /////////////////////////////////////
    // afterRead - Collection
    // /////////////////////////////////////

    await collectionConfig.hooks.afterRead.reduce(async (priorHook, hook) => {
      await priorHook

      user =
        (await hook({
          collection: args.collection?.config,
          context: req.context,
          doc: user,
          req,
        })) || user
    }, Promise.resolve())

    let result: { user: DataFromCollectionSlug<TSlug> } & Result = {
      exp: (jwt.decode(token) as jwt.JwtPayload).exp,
      token,
      user,
    }

    // /////////////////////////////////////
    // afterOperation - Collection
    // /////////////////////////////////////

    result = await buildAfterOperation({
      args,
      collection: args.collection?.config,
      operation: 'login',
      result,
    })

    // /////////////////////////////////////
    // Return results
    // /////////////////////////////////////

    return result
  } catch (error: unknown) {
    await killTransaction(args.req)
    throw error
  }
}<|MERGE_RESOLUTION|>--- conflicted
+++ resolved
@@ -172,7 +172,6 @@
       collection: collectionConfig.slug,
       req,
       where: whereConstraint,
-<<<<<<< HEAD
     }
 
     // @ts-expect-error exists
@@ -182,9 +181,6 @@
     } else {
       user = await req.payload.db.findOne<any>(userDbArgs)
     }
-=======
-    })
->>>>>>> a033cfe1
 
     if (!user || (args.collection.config.auth.verify && user._verified === false)) {
       throw new AuthenticationError(req.t, Boolean(canLoginWithUsername && sanitizedUsername))
