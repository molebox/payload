--- conflicted
+++ resolved
@@ -14,17 +14,12 @@
 import type { DeepRequired } from 'ts-essentials'
 
 import type { RichTextAdapterProvider } from '../admin/RichText.js'
-<<<<<<< HEAD
-import type { DocumentTabConfig, RichTextAdapter } from '../admin/types.js'
+import type { DocumentTabConfig, RichTextAdapter, ServerFunctionConfig } from '../admin/types.js'
 import type {
   AdminViewConfig,
   ServerSideEditViewProps,
   VisibleEntities,
 } from '../admin/views/types.js'
-=======
-import type { DocumentTabConfig, RichTextAdapter, ServerFunctionConfig } from '../admin/types.js'
-import type { AdminViewConfig, ServerSideEditViewProps } from '../admin/views/types.js'
->>>>>>> 6fa47bf8
 import type { Permissions } from '../auth/index.js'
 import type {
   AddToImportMap,
