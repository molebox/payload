--- conflicted
+++ resolved
@@ -7,11 +7,8 @@
   readonly hideLocale?: boolean
   readonly htmlFor?: string
   readonly label?: StaticLabel
-<<<<<<< HEAD
+  readonly localized?: boolean
   readonly path?: string
-=======
-  readonly localized?: boolean
->>>>>>> 1b1dc82c
   readonly required?: boolean
   readonly unstyled?: boolean
 }
