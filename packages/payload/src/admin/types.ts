import type { AcceptedLanguages, I18nClient } from '@payloadcms/translations'
import type React from 'react'

import type { ImportMap } from '../bin/generateImportMap/index.js'
import type { PayloadComponent, SanitizedConfig } from '../config/types.js'
import type { JsonObject } from '../types/index.js'
import type { Data, FormState } from './types.js'

export type { CellComponentProps, DefaultCellComponentProps } from './elements/Cell.js'
export type { ConditionalDateProps } from './elements/DatePicker.js'
export type { DayPickerProps, SharedProps, TimePickerProps } from './elements/DatePicker.js'
export type { CustomPreviewButton } from './elements/PreviewButton.js'
export type { CustomPublishButton } from './elements/PublishButton.js'
export type { CustomSaveButton } from './elements/SaveButton.js'
export type { CustomSaveDraftButton } from './elements/SaveDraftButton.js'
export type {
  DocumentTabComponent,
  DocumentTabCondition,
  DocumentTabConfig,
  DocumentTabProps,
} from './elements/Tab.js'
export type { CustomUpload } from './elements/Upload.js'

export type {
  WithServerSidePropsComponent,
  WithServerSidePropsComponentProps,
} from './elements/WithServerSideProps.js'

export type {
  ArrayFieldClientComponent,
  ArrayFieldClientProps,
  ArrayFieldDescriptionClientComponent,
  ArrayFieldDescriptionServerComponent,
  ArrayFieldErrorClientComponent,
  ArrayFieldErrorServerComponent,
  ArrayFieldLabelClientComponent,
  ArrayFieldLabelServerComponent,
  ArrayFieldServerComponent,
  ArrayFieldServerProps,
} from './fields/Array.js'

export type {
  BlocksFieldClientComponent,
  BlocksFieldClientProps,
  BlocksFieldDescriptionClientComponent,
  BlocksFieldDescriptionServerComponent,
  BlocksFieldErrorClientComponent,
  BlocksFieldErrorServerComponent,
  BlocksFieldLabelClientComponent,
  BlocksFieldLabelServerComponent,
  BlocksFieldServerComponent,
  BlocksFieldServerProps,
} from './fields/Blocks.js'

export type {
  CheckboxFieldClientComponent,
  CheckboxFieldClientProps,
  CheckboxFieldDescriptionClientComponent,
  CheckboxFieldDescriptionServerComponent,
  CheckboxFieldErrorClientComponent,
  CheckboxFieldErrorServerComponent,
  CheckboxFieldLabelClientComponent,
  CheckboxFieldLabelServerComponent,
  CheckboxFieldServerComponent,
  CheckboxFieldServerProps,
} from './fields/Checkbox.js'

export type {
  CodeFieldClientComponent,
  CodeFieldClientProps,
  CodeFieldDescriptionClientComponent,
  CodeFieldDescriptionServerComponent,
  CodeFieldErrorClientComponent,
  CodeFieldErrorServerComponent,
  CodeFieldLabelClientComponent,
  CodeFieldLabelServerComponent,
  CodeFieldServerComponent,
  CodeFieldServerProps,
} from './fields/Code.js'

export type {
  CollapsibleFieldClientComponent,
  CollapsibleFieldClientProps,
  CollapsibleFieldDescriptionClientComponent,
  CollapsibleFieldDescriptionServerComponent,
  CollapsibleFieldErrorClientComponent,
  CollapsibleFieldErrorServerComponent,
  CollapsibleFieldLabelClientComponent,
  CollapsibleFieldLabelServerComponent,
  CollapsibleFieldServerComponent,
  CollapsibleFieldServerProps,
} from './fields/Collapsible.js'

export type {
  DateFieldClientComponent,
  DateFieldClientProps,
  DateFieldDescriptionClientComponent,
  DateFieldDescriptionServerComponent,
  DateFieldErrorClientComponent,
  DateFieldErrorServerComponent,
  DateFieldLabelClientComponent,
  DateFieldLabelServerComponent,
  DateFieldServerComponent,
  DateFieldServerProps,
} from './fields/Date.js'

export type {
  EmailFieldClientComponent,
  EmailFieldClientProps,
  EmailFieldDescriptionClientComponent,
  EmailFieldDescriptionServerComponent,
  EmailFieldErrorClientComponent,
  EmailFieldErrorServerComponent,
  EmailFieldLabelClientComponent,
  EmailFieldLabelServerComponent,
  EmailFieldServerComponent,
  EmailFieldServerProps,
} from './fields/Email.js'

export type {
  GroupFieldClientComponent,
  GroupFieldClientProps,
  GroupFieldDescriptionClientComponent,
  GroupFieldDescriptionServerComponent,
  GroupFieldErrorClientComponent,
  GroupFieldErrorServerComponent,
  GroupFieldLabelClientComponent,
  GroupFieldLabelServerComponent,
  GroupFieldServerComponent,
  GroupFieldServerProps,
} from './fields/Group.js'

export type { HiddenFieldProps } from './fields/Hidden.js'

export type {
  JoinFieldClientComponent,
  JoinFieldClientProps,
  JoinFieldDescriptionClientComponent,
  JoinFieldDescriptionServerComponent,
  JoinFieldErrorClientComponent,
  JoinFieldErrorServerComponent,
  JoinFieldLabelClientComponent,
  JoinFieldLabelServerComponent,
  JoinFieldServerComponent,
  JoinFieldServerProps,
} from './fields/Join.js'

export type {
  JSONFieldClientComponent,
  JSONFieldClientProps,
  JSONFieldDescriptionClientComponent,
  JSONFieldDescriptionServerComponent,
  JSONFieldErrorClientComponent,
  JSONFieldErrorServerComponent,
  JSONFieldLabelClientComponent,
  JSONFieldLabelServerComponent,
  JSONFieldServerComponent,
  JSONFieldServerProps,
} from './fields/JSON.js'

export type {
  NumberFieldClientComponent,
  NumberFieldClientProps,
  NumberFieldDescriptionClientComponent,
  NumberFieldDescriptionServerComponent,
  NumberFieldErrorClientComponent,
  NumberFieldErrorServerComponent,
  NumberFieldLabelClientComponent,
  NumberFieldLabelServerComponent,
  NumberFieldServerComponent,
  NumberFieldServerProps,
} from './fields/Number.js'

export type {
  PointFieldClientComponent,
  PointFieldClientProps,
  PointFieldDescriptionClientComponent,
  PointFieldDescriptionServerComponent,
  PointFieldErrorClientComponent,
  PointFieldErrorServerComponent,
  PointFieldLabelClientComponent,
  PointFieldLabelServerComponent,
  PointFieldServerComponent,
  PointFieldServerProps,
} from './fields/Point.js'

export type {
  RadioFieldClientComponent,
  RadioFieldClientProps,
  RadioFieldDescriptionClientComponent,
  RadioFieldDescriptionServerComponent,
  RadioFieldErrorClientComponent,
  RadioFieldErrorServerComponent,
  RadioFieldLabelClientComponent,
  RadioFieldLabelServerComponent,
  RadioFieldServerComponent,
  RadioFieldServerProps,
} from './fields/Radio.js'

export type {
  RelationshipFieldClientComponent,
  RelationshipFieldClientProps,
  RelationshipFieldDescriptionClientComponent,
  RelationshipFieldDescriptionServerComponent,
  RelationshipFieldErrorClientComponent,
  RelationshipFieldErrorServerComponent,
  RelationshipFieldLabelClientComponent,
  RelationshipFieldLabelServerComponent,
  RelationshipFieldServerComponent,
  RelationshipFieldServerProps,
} from './fields/Relationship.js'

export type {
  RichTextFieldClientComponent,
  RichTextFieldClientProps,
  RichTextFieldDescriptionClientComponent,
  RichTextFieldDescriptionServerComponent,
  RichTextFieldErrorClientComponent,
  RichTextFieldErrorServerComponent,
  RichTextFieldLabelClientComponent,
  RichTextFieldLabelServerComponent,
  RichTextFieldServerComponent,
  RichTextFieldServerProps,
} from './fields/RichText.js'

export type {
  RowFieldClientComponent,
  RowFieldClientProps,
  RowFieldDescriptionClientComponent,
  RowFieldDescriptionServerComponent,
  RowFieldErrorClientComponent,
  RowFieldErrorServerComponent,
  RowFieldLabelClientComponent,
  RowFieldLabelServerComponent,
  RowFieldServerComponent,
  RowFieldServerProps,
} from './fields/Row.js'

export type {
  SelectFieldClientComponent,
  SelectFieldClientProps,
  SelectFieldDescriptionClientComponent,
  SelectFieldDescriptionServerComponent,
  SelectFieldErrorClientComponent,
  SelectFieldErrorServerComponent,
  SelectFieldLabelClientComponent,
  SelectFieldLabelServerComponent,
  SelectFieldServerComponent,
  SelectFieldServerProps,
} from './fields/Select.js'

export type {
  ClientTab,
  TabsFieldClientComponent,
  TabsFieldClientProps,
  TabsFieldDescriptionClientComponent,
  TabsFieldDescriptionServerComponent,
  TabsFieldErrorClientComponent,
  TabsFieldErrorServerComponent,
  TabsFieldLabelClientComponent,
  TabsFieldLabelServerComponent,
  TabsFieldServerComponent,
  TabsFieldServerProps,
} from './fields/Tabs.js'

export type {
  TextFieldClientComponent,
  TextFieldClientProps,
  TextFieldDescriptionClientComponent,
  TextFieldDescriptionServerComponent,
  TextFieldErrorClientComponent,
  TextFieldErrorServerComponent,
  TextFieldLabelClientComponent,
  TextFieldLabelServerComponent,
  TextFieldServerComponent,
  TextFieldServerProps,
} from './fields/Text.js'

export type {
  TextareaFieldClientComponent,
  TextareaFieldClientProps,
  TextareaFieldDescriptionClientComponent,
  TextareaFieldDescriptionServerComponent,
  TextareaFieldErrorClientComponent,
  TextareaFieldErrorServerComponent,
  TextareaFieldLabelClientComponent,
  TextareaFieldLabelServerComponent,
  TextareaFieldServerComponent,
  TextareaFieldServerProps,
} from './fields/Textarea.js'

export type {
  UploadFieldClientComponent,
  UploadFieldClientProps,
  UploadFieldDescriptionClientComponent,
  UploadFieldDescriptionServerComponent,
  UploadFieldErrorClientComponent,
  UploadFieldErrorServerComponent,
  UploadFieldLabelClientComponent,
  UploadFieldLabelServerComponent,
  UploadFieldServerComponent,
  UploadFieldServerProps,
} from './fields/Upload.js'

export type {
  Description,
  DescriptionFunction,
  FieldDescriptionClientComponent,
  FieldDescriptionClientProps,
  FieldDescriptionServerComponent,
  FieldDescriptionServerProps,
  GenericDescriptionProps,
  StaticDescription,
} from './forms/Description.js'

export type {
  FieldErrorClientComponent,
  FieldErrorClientProps,
  FieldErrorServerComponent,
  FieldErrorServerProps,
  GenericErrorProps,
} from './forms/Error.js'

export type { FormFieldBase, ServerFieldBase } from './forms/Field.js'

export type { Data, FilterOptionsResult, FormField, FormState, Row } from './forms/Form.js'

export type {
  FieldLabelClientComponent,
  FieldLabelClientProps,
  FieldLabelServerComponent,
  FieldLabelServerProps,
  GenericLabelProps,
  SanitizedLabelProps,
} from './forms/Label.js'

export type { RowLabel, RowLabelComponent } from './forms/RowLabel.js'

export type {
  DefaultServerFunctionArgs,
  ServerFunction,
  ServerFunctionArgs,
  ServerFunctionClient,
  ServerFunctionClientArgs,
  ServerFunctionConfig,
  ServerFunctionHandler,
} from './functions/index.js'

export type { LanguageOptions } from './LanguageOptions.js'

export type {
  RichTextAdapter,
  RichTextAdapterProvider,
  RichTextGenerateComponentMap,
  RichTextHooks,
} from './RichText.js'

<<<<<<< HEAD
export type {
  AdminViewComponent,
  AdminViewConfig,
  AdminViewProps,
  ClientSideEditViewProps,
  EditViewProps,
  InitPageResult,
  ServerSideEditViewProps,
  VisibleEntities,
} from './views/types.js'

=======
>>>>>>> 6fa47bf8
export type MappedServerComponent<TComponentClientProps extends JsonObject = JsonObject> = {
  Component: React.ComponentType<TComponentClientProps>
  props?: Partial<any>
  RenderedComponent: React.ReactNode
  type: 'server'
}

export type MappedClientComponent<TComponentClientProps extends JsonObject = JsonObject> = {
  Component: React.ComponentType<TComponentClientProps>
  props?: Partial<TComponentClientProps>
  RenderedComponent?: React.ReactNode
  type: 'client'
}

export type MappedEmptyComponent = {
  type: 'empty'
}

<<<<<<< HEAD
export enum Action {
  RenderConfig = 'render-config',
}

export type RenderEntityConfigArgs = {
  collectionSlug?: string
  data?: Data
  globalSlug?: string
}

export type RenderRootConfigArgs = {}

export type RenderFieldConfigArgs = {
  collectionSlug?: string
  formState?: FormState
  globalSlug?: string
  schemaPath: string
}

export type RenderConfigArgs = {
  action: Action.RenderConfig
  config: Promise<SanitizedConfig> | SanitizedConfig
  i18n: I18nClient
  importMap: ImportMap
  languageCode: AcceptedLanguages
  serverProps?: any
} & (RenderEntityConfigArgs | RenderFieldConfigArgs | RenderRootConfigArgs)

export type PayloadServerAction = (
  args:
    | {
        [key: string]: any
        action: Action
        i18n: I18nClient
      }
    | RenderConfigArgs,
) => Promise<string>

export type FieldSlots = {
  AfterInput?: React.ReactNode
  BeforeInput?: React.ReactNode
  Blocks?: React.ReactNode[]
  Description?: React.ReactNode
  Error?: React.ReactNode
  Fields?: React.ReactNode[]
  Label?: React.ReactNode
  rows?: {
    Fields: React.ReactNode[]
    RowLabel?: React.ReactNode
  }[]
}

export type EntitySlots = {
  MainFields: React.ReactNode
  PreviewButton?: React.ReactNode
  PublishButton?: React.ReactNode
  SaveButton?: React.ReactNode
  SaveDraftButton?: React.ReactNode
  SidebarFields: React.ReactNode
}
=======
export type MappedComponent<TComponentClientProps extends JsonObject = JsonObject> =
  | MappedClientComponent<TComponentClientProps>
  | MappedEmptyComponent
  | MappedServerComponent<TComponentClientProps>
  | undefined

export type CreateMappedComponent = {
  <T extends JsonObject>(
    component: { Component: React.FC<T> } | null | PayloadComponent<T>,
    props: {
      clientProps?: JsonObject
      serverProps?: object
    },
    fallback: React.FC,
    identifier: string,
  ): MappedComponent<T>

  <T extends JsonObject>(
    components: ({ Component: React.FC<T> } | PayloadComponent<T>)[],
    props: {
      clientProps?: JsonObject
      serverProps?: object
    },
    fallback: React.FC,
    identifier: string,
  ): MappedComponent<T>[]
}

export type {
  AdminViewComponent,
  AdminViewConfig,
  AdminViewProps,
  EditViewProps,
  InitPageResult,
  ServerSideEditViewProps,
  VisibleEntities,
} from './views/types.js'
>>>>>>> 6fa47bf8
<|MERGE_RESOLUTION|>--- conflicted
+++ resolved
@@ -2,7 +2,7 @@
 import type React from 'react'
 
 import type { ImportMap } from '../bin/generateImportMap/index.js'
-import type { PayloadComponent, SanitizedConfig } from '../config/types.js'
+import type { SanitizedConfig } from '../config/types.js'
 import type { JsonObject } from '../types/index.js'
 import type { Data, FormState } from './types.js'
 
@@ -355,20 +355,6 @@
   RichTextHooks,
 } from './RichText.js'
 
-<<<<<<< HEAD
-export type {
-  AdminViewComponent,
-  AdminViewConfig,
-  AdminViewProps,
-  ClientSideEditViewProps,
-  EditViewProps,
-  InitPageResult,
-  ServerSideEditViewProps,
-  VisibleEntities,
-} from './views/types.js'
-
-=======
->>>>>>> 6fa47bf8
 export type MappedServerComponent<TComponentClientProps extends JsonObject = JsonObject> = {
   Component: React.ComponentType<TComponentClientProps>
   props?: Partial<any>
@@ -387,7 +373,6 @@
   type: 'empty'
 }
 
-<<<<<<< HEAD
 export enum Action {
   RenderConfig = 'render-config',
 }
@@ -448,34 +433,6 @@
   SaveDraftButton?: React.ReactNode
   SidebarFields: React.ReactNode
 }
-=======
-export type MappedComponent<TComponentClientProps extends JsonObject = JsonObject> =
-  | MappedClientComponent<TComponentClientProps>
-  | MappedEmptyComponent
-  | MappedServerComponent<TComponentClientProps>
-  | undefined
-
-export type CreateMappedComponent = {
-  <T extends JsonObject>(
-    component: { Component: React.FC<T> } | null | PayloadComponent<T>,
-    props: {
-      clientProps?: JsonObject
-      serverProps?: object
-    },
-    fallback: React.FC,
-    identifier: string,
-  ): MappedComponent<T>
-
-  <T extends JsonObject>(
-    components: ({ Component: React.FC<T> } | PayloadComponent<T>)[],
-    props: {
-      clientProps?: JsonObject
-      serverProps?: object
-    },
-    fallback: React.FC,
-    identifier: string,
-  ): MappedComponent<T>[]
-}
 
 export type {
   AdminViewComponent,
@@ -485,5 +442,4 @@
   InitPageResult,
   ServerSideEditViewProps,
   VisibleEntities,
-} from './views/types.js'
->>>>>>> 6fa47bf8
+} from './views/types.js'