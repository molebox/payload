--- conflicted
+++ resolved
@@ -4,14 +4,6 @@
 
 import populateBreadcrumbs from '../utilities/populateBreadcrumbs'
 
-<<<<<<< HEAD
-const resaveChildren =
-  (pluginConfig: PluginConfig, collection: CollectionConfig): CollectionAfterChangeHook =>
-  async ({ doc, req: { locale, payload }, req }) => {
-    const parentSlug = pluginConfig?.parentFieldSlug || 'parent'
-    const resaveChildrenAsync = async (): Promise<void> => {
-      const children = await payload.find({
-=======
 type ResaveArgs = {
   collection: CollectionConfig
   doc: Record<string, unknown>
@@ -21,6 +13,7 @@
 }
 
 const resave = async ({ collection, doc, draft, pluginConfig, req }: ResaveArgs) => {
+  const parentSlug = pluginConfig?.parentFieldSlug || 'parent'
   const parentDocIsPublished = doc._status === 'published'
 
   const children = await req.payload.find({
@@ -30,11 +23,13 @@
     locale: req.locale,
     req,
     where: {
-      parent: {
+      [parentSlug]: {
         equals: doc.id,
       },
     },
   })
+
+  const breadcrumbSlug = pluginConfig.breadcrumbsFieldSlug || 'breadcrumbs'
 
   try {
     await children.docs.reduce(async (priorSave, child) => {
@@ -49,24 +44,15 @@
 
       await req.payload.update({
         id: child.id,
->>>>>>> 136993ec
         collection: collection.slug,
         data: {
           ...child,
-          breadcrumbs: await populateBreadcrumbs(req, pluginConfig, collection, child),
+          [breadcrumbSlug]: await populateBreadcrumbs(req, pluginConfig, collection, child),
         },
         depth: 0,
         draft: !childIsPublished,
         locale: req.locale,
         req,
-<<<<<<< HEAD
-        where: {
-          [parentSlug]: {
-            equals: doc.id,
-          },
-        },
-=======
->>>>>>> 136993ec
       })
     }, Promise.resolve())
   } catch (err: unknown) {
@@ -79,37 +65,6 @@
   }
 }
 
-<<<<<<< HEAD
-      const breadcrumbSlug = pluginConfig.breadcrumbsFieldSlug || 'breadcrumbs'
-
-      try {
-        children.docs.forEach(async (child: any) => {
-          const updateAsDraft =
-            typeof collection.versions === 'object' &&
-            collection.versions.drafts &&
-            child._status !== 'published'
-
-          await payload.update({
-            id: child.id,
-            collection: collection.slug,
-            data: {
-              ...child,
-              [breadcrumbSlug]: await populateBreadcrumbs(req, pluginConfig, collection, child),
-            },
-            depth: 0,
-            draft: updateAsDraft,
-            locale,
-            req,
-          })
-        })
-      } catch (err: unknown) {
-        payload.logger.error(
-          `Nested Docs plugin has had an error while re-saving a child document.`,
-        )
-        payload.logger.error(err)
-      }
-    }
-=======
 const resaveChildren =
   (pluginConfig: PluginConfig, collection: CollectionConfig): CollectionAfterChangeHook =>
   async ({ doc, req }) => {
@@ -120,7 +75,6 @@
       pluginConfig,
       req,
     })
->>>>>>> 136993ec
 
     if (doc._status === 'published') {
       await resave({
