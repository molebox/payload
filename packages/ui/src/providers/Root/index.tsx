'use client'
import type { I18nClient, Language } from '@payloadcms/translations'
import type { ClientConfig, LanguageOptions, PayloadServerAction, Permissions, User } from 'payload'

import { ModalContainer, ModalProvider } from '@faceless-ui/modal'
import { ScrollInfoProvider } from '@faceless-ui/scroll-info'
import { WindowInfoProvider } from '@faceless-ui/window-info'
import React, { Fragment } from 'react'

import type { Theme } from '../Theme/index.js'

import { LoadingOverlayProvider } from '../../elements/LoadingOverlay/index.js'
import { NavProvider } from '../../elements/Nav/context.js'
import { StayLoggedInModal } from '../../elements/StayLoggedIn/index.js'
import { StepNavProvider } from '../../elements/StepNav/index.js'
import { fieldComponents } from '../../fields/index.js'
import { ActionsProvider } from '../Actions/index.js'
import { AuthProvider } from '../Auth/index.js'
import { ClientFunctionProvider } from '../ClientFunction/index.js'
import { ConfigProvider } from '../Config/index.js'
import { DocumentEventsProvider } from '../DocumentEvents/index.js'
import { FieldComponentsProvider } from '../FieldComponents/index.js'
import { LocaleProvider } from '../Locale/index.js'
import { ParamsProvider } from '../Params/index.js'
import { PreferencesProvider } from '../Preferences/index.js'
import { RouteCache } from '../RouteCache/index.js'
import { SearchParamsProvider } from '../SearchParams/index.js'
import { ServerActions } from '../ServerActions/index.js'
import { ThemeProvider } from '../Theme/index.js'
import { ToastContainer } from '../ToastContainer/index.js'
import { TranslationProvider } from '../Translation/index.js'

type Props = {
  readonly children: React.ReactNode
  readonly config: ClientConfig
  readonly dateFNSKey: Language['dateFNSKey']
  readonly fallbackLang: ClientConfig['i18n']['fallbackLanguage']
  readonly isNavOpen?: boolean
  readonly languageCode: string
  readonly languageOptions: LanguageOptions
  readonly payloadServerAction: PayloadServerAction
  readonly permissions: Permissions
  readonly switchLanguageServerAction?: (lang: string) => Promise<void>
  readonly theme: Theme
  readonly translations: I18nClient['translations']
  readonly user: null | User
}

export const RootProvider: React.FC<Props> = ({
  children,
  config,
  dateFNSKey,
  fallbackLang,
  isNavOpen,
  languageCode,
  languageOptions,
  payloadServerAction,
  permissions,
  switchLanguageServerAction,
  theme,
  translations,
  user,
}) => {
  const RouteCacheComponent =
    process.env.NEXT_PUBLIC_ENABLE_ROUTER_CACHE_REFRESH === 'true' ? RouteCache : Fragment

  return (
    <Fragment>
      <ServerActions payloadServerAction={payloadServerAction}>
        <RouteCacheComponent>
          <ConfigProvider config={config}>
            <FieldComponentsProvider fieldComponents={fieldComponents}>
              <ClientFunctionProvider>
                <TranslationProvider
                  dateFNSKey={dateFNSKey}
                  fallbackLang={fallbackLang}
                  language={languageCode}
                  languageOptions={languageOptions}
                  switchLanguageServerAction={switchLanguageServerAction}
                  translations={translations}
                >
<<<<<<< HEAD
                  <WindowInfoProvider
                    breakpoints={{
                      l: '(max-width: 1440px)',
                      m: '(max-width: 1024px)',
                      s: '(max-width: 768px)',
                      xs: '(max-width: 400px)',
                    }}
                  >
                    <ScrollInfoProvider>
                      <SearchParamsProvider>
                        <ModalProvider classPrefix="payload" transTime={0} zIndex="var(--z-modal)">
                          <AuthProvider permissions={permissions} user={user}>
                            <PreferencesProvider>
                              <ThemeProvider cookiePrefix={config.cookiePrefix} theme={theme}>
                                <ParamsProvider>
                                  <LocaleProvider>
                                    <StepNavProvider>
                                      <LoadingOverlayProvider>
                                        <DocumentEventsProvider>
                                          <ActionsProvider>
                                            <NavProvider initialIsOpen={isNavOpen}>
                                              {children}
                                            </NavProvider>
                                          </ActionsProvider>
                                        </DocumentEventsProvider>
                                      </LoadingOverlayProvider>
                                    </StepNavProvider>
                                  </LocaleProvider>
                                </ParamsProvider>
                              </ThemeProvider>
                            </PreferencesProvider>
                            <ModalContainer />
                            <StayLoggedInModal />
                          </AuthProvider>
                        </ModalProvider>
                      </SearchParamsProvider>
                    </ScrollInfoProvider>
                  </WindowInfoProvider>
                </TranslationProvider>
              </ClientFunctionProvider>
            </FieldComponentsProvider>
          </ConfigProvider>
        </RouteCacheComponent>
      </ServerActions>
=======
                  <ScrollInfoProvider>
                    <SearchParamsProvider>
                      <ModalProvider classPrefix="payload" transTime={0} zIndex="var(--z-modal)">
                        <AuthProvider permissions={permissions} user={user}>
                          <PreferencesProvider>
                            <ThemeProvider theme={theme}>
                              <ParamsProvider>
                                <LocaleProvider>
                                  <StepNavProvider>
                                    <LoadingOverlayProvider>
                                      <DocumentEventsProvider>
                                        <ActionsProvider>
                                          <NavProvider initialIsOpen={isNavOpen}>
                                            {children}
                                          </NavProvider>
                                        </ActionsProvider>
                                      </DocumentEventsProvider>
                                    </LoadingOverlayProvider>
                                  </StepNavProvider>
                                </LocaleProvider>
                              </ParamsProvider>
                            </ThemeProvider>
                          </PreferencesProvider>
                          <ModalContainer />
                          <StayLoggedInModal />
                        </AuthProvider>
                      </ModalProvider>
                    </SearchParamsProvider>
                  </ScrollInfoProvider>
                </WindowInfoProvider>
              </TranslationProvider>
            </ClientFunctionProvider>
          </FieldComponentsProvider>
        </ConfigProvider>
      </RouteCacheComponent>
>>>>>>> e900e897
      <ToastContainer />
    </Fragment>
  )
}<|MERGE_RESOLUTION|>--- conflicted
+++ resolved
@@ -4,7 +4,6 @@
 
 import { ModalContainer, ModalProvider } from '@faceless-ui/modal'
 import { ScrollInfoProvider } from '@faceless-ui/scroll-info'
-import { WindowInfoProvider } from '@faceless-ui/window-info'
 import React, { Fragment } from 'react'
 
 import type { Theme } from '../Theme/index.js'
@@ -14,6 +13,7 @@
 import { StayLoggedInModal } from '../../elements/StayLoggedIn/index.js'
 import { StepNavProvider } from '../../elements/StepNav/index.js'
 import { fieldComponents } from '../../fields/index.js'
+import { WindowInfoProvider } from '../../providers/WindowInfo/index.js'
 import { ActionsProvider } from '../Actions/index.js'
 import { AuthProvider } from '../Auth/index.js'
 import { ClientFunctionProvider } from '../ClientFunction/index.js'
@@ -79,7 +79,6 @@
                   switchLanguageServerAction={switchLanguageServerAction}
                   translations={translations}
                 >
-<<<<<<< HEAD
                   <WindowInfoProvider
                     breakpoints={{
                       l: '(max-width: 1440px)',
@@ -93,7 +92,7 @@
                         <ModalProvider classPrefix="payload" transTime={0} zIndex="var(--z-modal)">
                           <AuthProvider permissions={permissions} user={user}>
                             <PreferencesProvider>
-                              <ThemeProvider cookiePrefix={config.cookiePrefix} theme={theme}>
+                              <ThemeProvider theme={theme}>
                                 <ParamsProvider>
                                   <LocaleProvider>
                                     <StepNavProvider>
@@ -124,43 +123,6 @@
           </ConfigProvider>
         </RouteCacheComponent>
       </ServerActions>
-=======
-                  <ScrollInfoProvider>
-                    <SearchParamsProvider>
-                      <ModalProvider classPrefix="payload" transTime={0} zIndex="var(--z-modal)">
-                        <AuthProvider permissions={permissions} user={user}>
-                          <PreferencesProvider>
-                            <ThemeProvider theme={theme}>
-                              <ParamsProvider>
-                                <LocaleProvider>
-                                  <StepNavProvider>
-                                    <LoadingOverlayProvider>
-                                      <DocumentEventsProvider>
-                                        <ActionsProvider>
-                                          <NavProvider initialIsOpen={isNavOpen}>
-                                            {children}
-                                          </NavProvider>
-                                        </ActionsProvider>
-                                      </DocumentEventsProvider>
-                                    </LoadingOverlayProvider>
-                                  </StepNavProvider>
-                                </LocaleProvider>
-                              </ParamsProvider>
-                            </ThemeProvider>
-                          </PreferencesProvider>
-                          <ModalContainer />
-                          <StayLoggedInModal />
-                        </AuthProvider>
-                      </ModalProvider>
-                    </SearchParamsProvider>
-                  </ScrollInfoProvider>
-                </WindowInfoProvider>
-              </TranslationProvider>
-            </ClientFunctionProvider>
-          </FieldComponentsProvider>
-        </ConfigProvider>
-      </RouteCacheComponent>
->>>>>>> e900e897
       <ToastContainer />
     </Fragment>
   )
