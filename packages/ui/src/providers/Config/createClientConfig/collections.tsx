import type { I18nClient } from '@payloadcms/translations'
import type {
  ClientCollectionConfig,
  CreateMappedComponent,
  EditViewConfig,
  FormState,
  ImportMap,
  MappedView,
  Payload,
  SanitizedCollectionConfig,
  ServerOnlyCollectionAdminProperties,
  ServerOnlyCollectionProperties,
  ServerOnlyUploadProperties,
} from 'payload'

import { deepCopyObjectSimple } from 'payload'

import { createClientFields } from './fields.js'

const serverOnlyCollectionProperties: Partial<ServerOnlyCollectionProperties>[] = [
  'hooks',
  'access',
  'endpoints',
  'custom',
  'joins',
  // `upload`
  // `admin`
  // are all handled separately
]

const serverOnlyUploadProperties: Partial<ServerOnlyUploadProperties>[] = [
  'adminThumbnail',
  'externalFileHeaderFilter',
  'handlers',
  'modifyResponseHeaders',
  'withMetadata',
]

const serverOnlyCollectionAdminProperties: Partial<ServerOnlyCollectionAdminProperties>[] = [
  'hidden',
  'preview',
  // `livePreview` is handled separately
]

export const createClientCollectionConfig = ({
  collection,
  createMappedComponent,
  formState,
  i18n,
  importMap,
  payload,
  skipComponents,
}: {
  collection: SanitizedCollectionConfig
  createMappedComponent: CreateMappedComponent
  formState?: FormState
  i18n: I18nClient
  importMap: ImportMap
  payload: Payload
  skipComponents?: boolean
}): ClientCollectionConfig => {
  const clientCollection = deepCopyObjectSimple(collection) as unknown as ClientCollectionConfig

  clientCollection.fields = createClientFields({
    clientFields: clientCollection?.fields || [],
    createMappedComponent,
    fields: collection.fields,
    formState,
    i18n,
    importMap,
    payload,
    skipComponents,
  })

  serverOnlyCollectionProperties.forEach((key) => {
    if (key in clientCollection) {
      delete clientCollection[key]
    }
  })

  if ('upload' in clientCollection && typeof clientCollection.upload === 'object') {
    serverOnlyUploadProperties.forEach((key) => {
      if (key in clientCollection.upload) {
        delete clientCollection.upload[key]
      }
    })

    if ('imageSizes' in clientCollection.upload && clientCollection.upload.imageSizes.length) {
      clientCollection.upload.imageSizes = clientCollection.upload.imageSizes.map((size) => {
        const sanitizedSize = { ...size }
        if ('generateImageName' in sanitizedSize) {
          delete sanitizedSize.generateImageName
        }
        return sanitizedSize
      })
    }
  }

  if ('auth' in clientCollection && typeof clientCollection.auth === 'object') {
    delete clientCollection.auth.strategies
    delete clientCollection.auth.forgotPassword
    delete clientCollection.auth.verify
  }

  if (collection.labels) {
    Object.entries(collection.labels).forEach(([labelType, collectionLabel]) => {
      if (typeof collectionLabel === 'function') {
        clientCollection.labels[labelType] = collectionLabel({ t: i18n.t })
      }
    })
  }

  if (!clientCollection.admin) {
    clientCollection.admin = {} as ClientCollectionConfig['admin']
  }

  serverOnlyCollectionAdminProperties.forEach((key) => {
    if (key in clientCollection.admin) {
      delete clientCollection.admin[key]
    }
  })

  if (collection.admin.preview) {
    clientCollection._isPreviewEnabled = true
  }

  clientCollection.admin.components = {} as ClientCollectionConfig['admin']['components']

  if (!skipComponents) {
    if (collection?.admin?.components) {
      if (collection.admin.components?.edit) {
        clientCollection.admin.components.edit =
          {} as ClientCollectionConfig['admin']['components']['edit']

        if (collection.admin.components.edit?.PreviewButton) {
          clientCollection.admin.components.edit.PreviewButton = createMappedComponent(
            collection.admin.components.edit.PreviewButton,
            undefined,
            undefined,
            'collection.admin.components.edit.PreviewButton',
          )
        }

        if (collection.admin.components.edit?.PublishButton) {
          clientCollection.admin.components.edit.PublishButton = createMappedComponent(
            collection.admin.components.edit.PublishButton,
            undefined,
            undefined,
            'collection.admin.components.edit.PublishButton',
          )
        }

        if (collection.admin.components.edit?.SaveButton) {
          clientCollection.admin.components.edit.SaveButton = createMappedComponent(
            collection.admin.components.edit.SaveButton,
            undefined,
            undefined,
            'collection.admin.components.edit.SaveButton',
          )
        }

        if (collection.admin.components.edit?.SaveDraftButton) {
          clientCollection.admin.components.edit.SaveDraftButton = createMappedComponent(
            collection.admin.components.edit.SaveDraftButton,
            undefined,
            undefined,
            'collection.admin.components.edit.SaveDraftButton',
          )
        }

        if (collection.admin.components.edit?.Upload) {
          clientCollection.admin.components.edit.Upload = createMappedComponent(
            collection.admin.components.edit.Upload,
            undefined,
            undefined,
            'collection.admin.components.edit.Upload',
          )
        }
      }

      if (collection.admin.components?.beforeList) {
        clientCollection.admin.components.beforeList = collection.admin.components.beforeList.map(
          (Component) =>
            createMappedComponent(
              Component,
              undefined,
              undefined,
              'collection.admin.components.beforeList',
            ),
        )
      }

      if (collection.admin.components?.beforeListTable) {
        clientCollection.admin.components.beforeListTable =
          collection.admin.components.beforeListTable.map((Component) =>
            createMappedComponent(
              Component,
              undefined,
              undefined,
              'collection.admin.components.beforeListTable',
            ),
          )
      }

      if (collection.admin.components?.afterList) {
        clientCollection.admin.components.afterList = collection.admin.components.afterList.map(
          (Component) =>
            createMappedComponent(
              Component,
              undefined,
              undefined,
              'collection.admin.components.afterList',
            ),
        )
      }

      if (collection.admin.components?.afterListTable) {
        clientCollection.admin.components.afterListTable =
          collection.admin.components.afterListTable.map((Component) =>
            createMappedComponent(
              Component,
              undefined,
              undefined,
              'collection.admin.components.afterListTable',
            ),
          )
      }
    }

    let description = undefined

    if (collection.admin?.description) {
      if (
        typeof collection.admin?.description === 'string' ||
        typeof collection.admin?.description === 'object'
      ) {
        description = collection.admin.description
      } else if (typeof collection.admin?.description === 'function') {
        description = collection.admin?.description({ t: i18n.t })
      }
    }

    clientCollection.admin.description = description

    if (collection.admin.components?.Description) {
      clientCollection.admin.components.Description = createMappedComponent(
        collection.admin.components.Description,
        {
          clientProps: {
            description,
          },
        },
        undefined,
        'collection.admin.components.Description',
      )
    }

    clientCollection.admin.components.views = (
      collection?.admin?.components?.views
        ? deepCopyObjectSimple(collection?.admin?.components?.views)
        : {}
    ) as ClientCollectionConfig['admin']['components']['views']

    const hasEditView =
      'admin' in collection &&
      'components' in collection.admin &&
      'views' in collection.admin.components &&
      'edit' in collection.admin.components.views &&
      'default' in collection.admin.components.views.edit

    if (!clientCollection.admin.components.views.edit) {
      clientCollection.admin.components.views.edit =
        {} as ClientCollectionConfig['admin']['components']['views']['edit']
    }

    clientCollection.admin.components.views.edit.default = {
      Component: createMappedComponent(
        hasEditView &&
          'Component' in collection.admin.components.views.edit.default &&
          collection.admin.components.views.edit.default.Component
          ? collection.admin.components.views.edit.default.Component
          : null,
        {
          clientProps: {
            collectionSlug: collection.slug,
          },
        },
        undefined,
        'collection.admin.components.views.edit.default',
      ),
    }

    if (collection?.admin?.components?.views?.edit) {
      for (const key in collection.admin.components.views.edit) {
        const view: EditViewConfig = collection.admin.components.views.edit[key]

        if (!clientCollection.admin.components.views.edit[key]) {
          clientCollection.admin.components.views.edit[key] = {} as MappedView
        }

<<<<<<< HEAD
        if ('Component' in view && key !== 'default') {
          clientCollection.admin.components.views.edit[key].Component = createMappedComponent(
            view.Component,
            {
              clientProps: {
                collectionSlug: collection.slug,
              },
            },
            undefined,
            'collection.admin.components.views.edit.key.Component',
          )
        }

        if ('actions' in view && view.actions?.length) {
          clientCollection.admin.components.views.edit[key].actions = view.actions.map(
            (Component) =>
              createMappedComponent(
                Component,
                undefined,
                undefined,
                'collection.admin.components.views.key.admin',
              ),
          )
        }
      }
    }

    const hasListView =
      'admin' in collection &&
      'components' in collection.admin &&
      'views' in collection.admin.components &&
      'list' in collection.admin.components.views

    if (!clientCollection.admin.components.views.list) {
      clientCollection.admin.components.views.list =
        {} as ClientCollectionConfig['admin']['components']['views']['list']
    }
=======
  // Ensure that the label in Edit view is a string, translate it if it's a function
  if (collection?.admin?.components?.views?.edit) {
    Object.entries(collection?.admin?.components?.views?.edit).forEach(([key, view]) => {
      if ('tab' in view && 'label' in view.tab && typeof view.tab.label === 'function') {
        collection.admin.components.views.edit[key].tab.label = view.tab.label({ t: i18n.t })
      }
    })
  }

  clientCollection.admin.components.views = (
    collection?.admin?.components?.views
      ? deepCopyObjectSimple(collection?.admin?.components?.views)
      : {}
  ) as ClientCollectionConfig['admin']['components']['views']

  const hasEditView =
    'admin' in collection &&
    'components' in collection.admin &&
    'views' in collection.admin.components &&
    'edit' in collection.admin.components.views &&
    'default' in collection.admin.components.views.edit

  if (!clientCollection.admin.components.views.edit) {
    clientCollection.admin.components.views.edit =
      {} as ClientCollectionConfig['admin']['components']['views']['edit']
  }
>>>>>>> e72f12af

    clientCollection.admin.components.views.list.Component = createMappedComponent(
      hasListView &&
        'Component' in collection.admin.components.views.list &&
        collection.admin.components.views.list.Component
        ? collection.admin.components.views.list.Component
        : null,
      {
        clientProps: {
          collectionSlug: collection.slug,
        },
      },
      undefined,
      'collection.admin.components.views.list',
    )

    if (
      hasListView &&
      'actions' in collection.admin.components.views.list &&
      collection.admin.components.views.list.actions
    ) {
      clientCollection.admin.components.views.list.actions =
        collection.admin.components.views.list.actions.map((Component) =>
          createMappedComponent(
            Component,
            undefined,
            undefined,
            'collection.admin.components.views.list',
          ),
        )
    }
  }

  if (
    'livePreview' in clientCollection.admin &&
    clientCollection.admin.livePreview &&
    'url' in clientCollection.admin.livePreview
  ) {
    delete clientCollection.admin.livePreview.url
  }

  return clientCollection
}

export const createClientCollectionConfigs = ({
  collections,
  createMappedComponent,
  formState,
  i18n,
  importMap,
  payload,
  skipComponents,
}: {
  collections: SanitizedCollectionConfig[]
  createMappedComponent: CreateMappedComponent
  formState?: FormState
  i18n: I18nClient
  importMap: ImportMap
  payload: Payload
  skipComponents?: boolean
}): ClientCollectionConfig[] => {
  const clientCollections = new Array(collections.length)

  for (let i = 0; i < collections.length; i++) {
    const collection = collections[i]

    clientCollections[i] = createClientCollectionConfig({
      collection,
      createMappedComponent,
      formState,
      i18n,
      importMap,
      payload,
      skipComponents,
    })
  }

  return clientCollections
}<|MERGE_RESOLUTION|>--- conflicted
+++ resolved
@@ -273,6 +273,15 @@
         {} as ClientCollectionConfig['admin']['components']['views']['edit']
     }
 
+    // Ensure that the label in Edit view is a string, translate it if it's a function
+    if (collection?.admin?.components?.views?.edit) {
+      Object.entries(collection?.admin?.components?.views?.edit).forEach(([key, view]) => {
+        if ('tab' in view && 'label' in view.tab && typeof view.tab.label === 'function') {
+          collection.admin.components.views.edit[key].tab.label = view.tab.label({ t: i18n.t })
+        }
+      })
+    }
+
     clientCollection.admin.components.views.edit.default = {
       Component: createMappedComponent(
         hasEditView &&
@@ -298,7 +307,6 @@
           clientCollection.admin.components.views.edit[key] = {} as MappedView
         }
 
-<<<<<<< HEAD
         if ('Component' in view && key !== 'default') {
           clientCollection.admin.components.views.edit[key].Component = createMappedComponent(
             view.Component,
@@ -336,34 +344,6 @@
       clientCollection.admin.components.views.list =
         {} as ClientCollectionConfig['admin']['components']['views']['list']
     }
-=======
-  // Ensure that the label in Edit view is a string, translate it if it's a function
-  if (collection?.admin?.components?.views?.edit) {
-    Object.entries(collection?.admin?.components?.views?.edit).forEach(([key, view]) => {
-      if ('tab' in view && 'label' in view.tab && typeof view.tab.label === 'function') {
-        collection.admin.components.views.edit[key].tab.label = view.tab.label({ t: i18n.t })
-      }
-    })
-  }
-
-  clientCollection.admin.components.views = (
-    collection?.admin?.components?.views
-      ? deepCopyObjectSimple(collection?.admin?.components?.views)
-      : {}
-  ) as ClientCollectionConfig['admin']['components']['views']
-
-  const hasEditView =
-    'admin' in collection &&
-    'components' in collection.admin &&
-    'views' in collection.admin.components &&
-    'edit' in collection.admin.components.views &&
-    'default' in collection.admin.components.views.edit
-
-  if (!clientCollection.admin.components.views.edit) {
-    clientCollection.admin.components.views.edit =
-      {} as ClientCollectionConfig['admin']['components']['views']['edit']
-  }
->>>>>>> e72f12af
 
     clientCollection.admin.components.views.list.Component = createMappedComponent(
       hasListView &&
