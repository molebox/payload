--- conflicted
+++ resolved
@@ -147,15 +147,7 @@
                 .filter(Boolean)
                 .join(' ')}
             >
-<<<<<<< HEAD
               {Description}
-=======
-              <FieldDescription
-                Description={field?.admin?.components?.Description}
-                description={activeTabStaticDescription}
-                field={field}
-              />
->>>>>>> 1b1dc82c
               <RenderFields
                 fields={activeTabConfig.fields}
                 forceRender={forceRender}
