--- conflicted
+++ resolved
@@ -143,16 +143,13 @@
                 .join(' ')}
             >
               {Description}
-<<<<<<< HEAD
               <RenderFields
                 fields={activeTabConfig.fields}
-                path={generateTabPath()}
+                forceRender={forceRender}
+                parentPath={generateTabPath().split('.')}
                 permissions={docPermissions.fields}
                 readOnly={readOnly}
               />
-=======
-              <RenderFields fields={activeTabConfig.fields} parentPath={path.split('.')} />
->>>>>>> 3f9c7e2a
             </div>
           )}
         </div>
