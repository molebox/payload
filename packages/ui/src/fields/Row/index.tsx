'use client'
import type { RowFieldClientComponent } from 'payload'

import React from 'react'

import { RenderFields } from '../../forms/RenderFields/index.js'
import { withCondition } from '../../forms/withCondition/index.js'
import { useDocumentInfo } from '../../providers/DocumentInfo/index.js'
import { fieldBaseClass } from '../shared/index.js'
import './index.scss'
import { RowProvider } from './provider.js'

const baseClass = 'row'

const RowFieldComponent: RowFieldClientComponent = (props) => {
  const {
    field: { admin: { className, readOnly } = {}, fields },
    forceRender = false,
  } = props

  const { docPermissions } = useDocumentInfo()

  return (
    <RowProvider>
      <div className={[fieldBaseClass, baseClass, className].filter(Boolean).join(' ')}>
        <RenderFields
          className={`${baseClass}__fields`}
          fields={fields}
          margins={false}
<<<<<<< HEAD
          path={props.path}
          permissions={docPermissions.fields}
          readOnly={readOnly}
=======
          parentPath={props.path?.split('.')}
>>>>>>> 3f9c7e2a
        />
      </div>
    </RowProvider>
  )
}

export const RowField = withCondition(RowFieldComponent)<|MERGE_RESOLUTION|>--- conflicted
+++ resolved
@@ -26,14 +26,11 @@
         <RenderFields
           className={`${baseClass}__fields`}
           fields={fields}
+          forceRender={forceRender}
           margins={false}
-<<<<<<< HEAD
-          path={props.path}
+          parentPath={props.path?.split('.')}
           permissions={docPermissions.fields}
           readOnly={readOnly}
-=======
-          parentPath={props.path?.split('.')}
->>>>>>> 3f9c7e2a
         />
       </div>
     </RowProvider>
