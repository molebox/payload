--- conflicted
+++ resolved
@@ -2,20 +2,20 @@
 
 .section-title {
   position: relative;
-<<<<<<< HEAD
-  min-width: 0;
-=======
   min-width: base(4);
   max-width: 100%;
->>>>>>> 93e81314
   pointer-events: all;
+  display: flex;
+  overflow: hidden;
 
   &:after {
     display: block;
     content: attr(data-value) ' ';
     visibility: hidden;
     white-space: nowrap;
-    min-width: base(2.5);
+    overflow: hidden;
+    text-overflow: ellipsis;
+    max-width: 100%;
   }
 
   &:after,
