--- conflicted
+++ resolved
@@ -93,16 +93,12 @@
             )}
             {fieldHasErrors && <ErrorPill count={errorCount} i18n={i18n} withMessage />}
           </div>
-<<<<<<< HEAD
           <RenderFields
             fields={fields}
-            path={path}
+            parentPath={path.split('.')}
             permissions={docPermissions.fields}
             readOnly={readOnlyFromProps}
           />
-=======
-          <RenderFields fields={fields} parentPath={path.split('.')} />
->>>>>>> 3f9c7e2a
         </div>
       </GroupProvider>
     </div>
