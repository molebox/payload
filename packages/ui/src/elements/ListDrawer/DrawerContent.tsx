--- conflicted
+++ resolved
@@ -18,13 +18,12 @@
 import { ListQueryProvider } from '../../providers/ListQuery/index.js'
 import { usePreferences } from '../../providers/Preferences/index.js'
 import { useTranslation } from '../../providers/Translation/index.js'
-import { ListView as ListViewHandler } from '../../views/List/index.js'
 import { useDocumentDrawer } from '../DocumentDrawer/index.js'
 import { LoadingOverlay } from '../Loading/index.js'
 import { Pill } from '../Pill/index.js'
 import { type Option, ReactSelect } from '../ReactSelect/index.js'
 import { TableColumnsProvider } from '../TableColumns/index.js'
-import { ViewDescription } from '../ViewDescription/index.js'
+// import { ViewDescription } from '../ViewDescription/index.js'
 import { baseClass } from './index.js'
 
 export const hoistQueryParamsToAnd = (where: Where, queryParams: Where) => {
@@ -118,21 +117,8 @@
       collectionSlug: selectedOption.value,
     })
 
-<<<<<<< HEAD
   const collectionPermissions = permissions?.collections?.[selectedOption.value]
-  const hasCreatePermission = collectionPermissions?.create?.permission
-=======
-  useEffect(() => {
-    if (selectedOption && !Array.isArray(selectedOption)) {
-      setSelectedCollectionConfig(
-        enabledCollectionConfigs.find(({ slug }) => selectedOption.value === slug),
-      )
-    }
-  }, [selectedOption, enabledCollectionConfigs])
-
-  const collectionPermissions = permissions?.collections?.[selectedCollectionConfig?.slug]
   const hasCreatePermission = collectionPermissions?.create?.permission && allowCreate
->>>>>>> 6fa47bf8
 
   // If modal is open, get active page of upload gallery
   const isOpen = isModalOpen(drawerSlug)
@@ -367,7 +353,7 @@
             )} */}
             {moreThanOneAvailableCollection && (
               <div className={`${baseClass}__select-collection-wrap`}>
-                <FieldLabel field={null} label={t('upload:selectCollectionToBrowse')} />
+                <FieldLabel label={t('upload:selectCollectionToBrowse')} />
                 <ReactSelect
                   className={`${baseClass}__select-collection`}
                   onChange={setSelectedOption as (option: Option<string>) => void}
