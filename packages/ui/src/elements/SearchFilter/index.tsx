import type { FieldAffectingData } from 'payload/types'

import { getTranslation } from '@payloadcms/translations'
// TODO: abstract the `next/navigation` dependency out from this component
import { usePathname, useRouter } from 'next/navigation.js'
import React, { useEffect, useRef, useState } from 'react'

export type SearchFilterProps = {
  fieldLabel?: string
  fieldName?: string
  handleChange?: (search: string) => void
  listSearchableFields?: FieldAffectingData[]
  modifySearchQuery?: boolean
}

import { useDebounce } from '../../hooks/useDebounce.js'
import { Search } from '../../icons/Search/index.js'
import { useSearchParams } from '../../providers/SearchParams/index.js'
import { useTranslation } from '../../providers/Translation/index.js'
import './index.scss'

const baseClass = 'search-filter'

<<<<<<< HEAD
export const SearchFilter: React.FC<SearchFilterProps> = (props) => {
  const {
    fieldLabel = 'ID',
    fieldName = 'id',
    handleChange,
    listSearchableFields,
    modifySearchQuery = true,
  } = props
=======
const SearchFilter: React.FC<Props> = (props) => {
  const { fieldLabel = 'ID', fieldName = 'id', handleChange, listSearchableFields } = props
>>>>>>> 6afb4ccf

  const { searchParams } = useSearchParams()
  const router = useRouter()
  const pathname = usePathname()
  const { i18n, t } = useTranslation()

  const [search, setSearch] = useState(
    typeof searchParams?.search === 'string' ? searchParams?.search : '',
  )
  const [previousSearch, setPreviousSearch] = useState('')

  const placeholder = useRef(t('general:searchBy', { label: getTranslation(fieldLabel, i18n) }))

  const debouncedSearch = useDebounce(search, 300)

  useEffect(() => {
    if (debouncedSearch !== previousSearch) {
      if (handleChange) handleChange(debouncedSearch)
      setPreviousSearch(debouncedSearch)
    }
  }, [
    debouncedSearch,
    previousSearch,
    router,
    fieldName,
    searchParams,
    handleChange,
    listSearchableFields,
    pathname,
  ])

  useEffect(() => {
    if (listSearchableFields?.length > 0) {
      placeholder.current = listSearchableFields.reduce(
        (placeholderText: string, field, i: number) => {
          if (i === 0) {
            return `${t('general:searchBy', {
              label: getTranslation(field.label || field.name, i18n),
            })}`
          }
          if (i === listSearchableFields.length - 1) {
            return `${placeholderText} ${t('general:or')} ${getTranslation(field.label || field.name, i18n)}`
          }
          return `${placeholderText}, ${getTranslation(field?.label || field?.name, i18n)}`
        },
        '',
      )
    } else {
      placeholder.current = t('general:searchBy', { label: getTranslation(fieldLabel, i18n) })
    }
  }, [t, listSearchableFields, i18n, fieldLabel])

  return (
    <div className={baseClass}>
      <input
        className={`${baseClass}__input`}
        onChange={(e) => setSearch(e.target.value)}
        placeholder={placeholder.current}
        type="text"
        value={search || ''}
      />
      <Search />
    </div>
  )
}<|MERGE_RESOLUTION|>--- conflicted
+++ resolved
@@ -10,7 +10,6 @@
   fieldName?: string
   handleChange?: (search: string) => void
   listSearchableFields?: FieldAffectingData[]
-  modifySearchQuery?: boolean
 }
 
 import { useDebounce } from '../../hooks/useDebounce.js'
@@ -21,19 +20,8 @@
 
 const baseClass = 'search-filter'
 
-<<<<<<< HEAD
-export const SearchFilter: React.FC<SearchFilterProps> = (props) => {
-  const {
-    fieldLabel = 'ID',
-    fieldName = 'id',
-    handleChange,
-    listSearchableFields,
-    modifySearchQuery = true,
-  } = props
-=======
-const SearchFilter: React.FC<Props> = (props) => {
+const SearchFilter: React.FC<SearchFilterProps> = (props) => {
   const { fieldLabel = 'ID', fieldName = 'id', handleChange, listSearchableFields } = props
->>>>>>> 6afb4ccf
 
   const { searchParams } = useSearchParams()
   const router = useRouter()
