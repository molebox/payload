{
  "compilerOptions": {
    "composite": true,
    "declaration": true,
    "declarationMap": true,
    "target": "ES2022",
    "rootDir": "${configDir}/src",
    "module": "NodeNext",
    "moduleResolution": "NodeNext",
    "allowJs": true,
    "checkJs": false,
    "esModuleInterop": true,
    "forceConsistentCasingInFileNames": true,
    "jsx": "preserve",
    "lib": ["DOM", "DOM.Iterable", "ES2022"],
    "outDir": "${configDir}/dist",
    "resolveJsonModule": true,
    "skipLibCheck": true,
    "emitDeclarationOnly": true,
    "sourceMap": true,
    "types": ["jest", "node", "@types/jest"],
    "incremental": true,
    "isolatedModules": true,
    "strict": false,
    "plugins": [
      {
        "name": "next"
      }
    ],
    "paths": {
<<<<<<< HEAD
      "@payload-config": ["./test/admin/config.ts"],
=======
      "@payload-config": ["./test/_community/config.ts"],
>>>>>>> 6b4842d4
      "@payloadcms/live-preview": ["./packages/live-preview/src"],
      "@payloadcms/live-preview-react": ["./packages/live-preview-react/src/index.ts"],
      "@payloadcms/live-preview-vue": ["./packages/live-preview-vue/src/index.ts"],
      "@payloadcms/ui": ["./packages/ui/src/exports/client/index.ts"],
      "@payloadcms/ui/shared": ["./packages/ui/src/exports/shared/index.ts"],
      "@payloadcms/ui/scss": ["./packages/ui/src/scss.scss"],
      "@payloadcms/ui/scss/app.scss": ["./packages/ui/src/scss/app.scss"],
      "@payloadcms/next/*": ["./packages/next/src/exports/*.ts"],
      "@payloadcms/richtext-lexical/client": [
        "./packages/richtext-lexical/src/exports/client/index.ts"
      ],
      "@payloadcms/richtext-lexical/rsc": ["./packages/richtext-lexical/src/exports/server/rsc.ts"],
      "@payloadcms/richtext-slate/rsc": ["./packages/richtext-slate/src/exports/server/rsc.ts"],
      "@payloadcms/richtext-slate/client": [
        "./packages/richtext-slate/src/exports/client/index.ts"
      ],
      "@payloadcms/plugin-seo/client": ["./packages/plugin-seo/src/exports/client.ts"],
      "@payloadcms/plugin-sentry/client": ["./packages/plugin-sentry/src/exports/client.ts"],
      "@payloadcms/plugin-stripe/client": ["./packages/plugin-stripe/src/exports/client.ts"],
      "@payloadcms/plugin-search/client": ["./packages/plugin-search/src/exports/client.ts"],
      "@payloadcms/plugin-form-builder/client": [
        "./packages/plugin-form-builder/src/exports/client.ts"
      ],
      "@payloadcms/next": ["./packages/next/src/exports/*"]
    }
  },
  "include": ["${configDir}/src"],
  "exclude": ["${configDir}/dist", "${configDir}/build", "${configDir}/temp", "**/*.spec.ts"]
}<|MERGE_RESOLUTION|>--- conflicted
+++ resolved
@@ -27,12 +27,8 @@
         "name": "next"
       }
     ],
-    "paths": {
-<<<<<<< HEAD
-      "@payload-config": ["./test/admin/config.ts"],
-=======
+    "paths": {=======
       "@payload-config": ["./test/_community/config.ts"],
->>>>>>> 6b4842d4
       "@payloadcms/live-preview": ["./packages/live-preview/src"],
       "@payloadcms/live-preview-react": ["./packages/live-preview-react/src/index.ts"],
       "@payloadcms/live-preview-vue": ["./packages/live-preview-vue/src/index.ts"],
