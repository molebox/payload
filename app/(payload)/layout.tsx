/* THIS FILE WAS GENERATED AUTOMATICALLY BY PAYLOAD. */
<<<<<<< HEAD
import type { PayloadServerAction } from 'payload'

import config from '@payload-config'
import { RootLayout } from '@payloadcms/next/layouts'
// import '@payloadcms/ui/styles.css' // Uncomment this line if `@payloadcms/ui` in `tsconfig.json` points to `/ui/dist` instead of `/ui/src`
import { handleServerActions } from '@payloadcms/next/utilities'
=======
>>>>>>> 6fa47bf8
/* DO NOT MODIFY IT BECAUSE IT COULD BE REWRITTEN AT ANY TIME. */
// import '@payloadcms/ui/styles.css' // Uncomment this line if `@payloadcms/ui` in `tsconfig.json` points to `/ui/dist` instead of `/ui/src`
import type { ServerFunctionClient } from 'payload'

import config from '@payload-config'
import { RootLayout } from '@payloadcms/next/layouts'
import { handleServerFunctions } from '@payloadcms/next/utilities'
import React from 'react'

import { importMap } from './admin/importMap.js'
import './custom.scss'

type Args = {
  children: React.ReactNode
}

<<<<<<< HEAD
const payloadServerAction: PayloadServerAction = async function (action, args) {
  'use server'
  return handleServerActions(action, {
    config,
    importMap,
    ...(args || {}),
=======
const serverFunction: ServerFunctionClient = async function (args) {
  'use server'
  return handleServerFunctions({
    ...args,
    config,
    importMap,
>>>>>>> 6fa47bf8
  })
}

const Layout = ({ children }: Args) => (
<<<<<<< HEAD
  <RootLayout config={config} importMap={importMap} payloadServerAction={payloadServerAction}>
=======
  <RootLayout config={config} importMap={importMap} serverFunction={serverFunction}>
>>>>>>> 6fa47bf8
    {children}
  </RootLayout>
)

export default Layout<|MERGE_RESOLUTION|>--- conflicted
+++ resolved
@@ -1,13 +1,4 @@
 /* THIS FILE WAS GENERATED AUTOMATICALLY BY PAYLOAD. */
-<<<<<<< HEAD
-import type { PayloadServerAction } from 'payload'
-
-import config from '@payload-config'
-import { RootLayout } from '@payloadcms/next/layouts'
-// import '@payloadcms/ui/styles.css' // Uncomment this line if `@payloadcms/ui` in `tsconfig.json` points to `/ui/dist` instead of `/ui/src`
-import { handleServerActions } from '@payloadcms/next/utilities'
-=======
->>>>>>> 6fa47bf8
 /* DO NOT MODIFY IT BECAUSE IT COULD BE REWRITTEN AT ANY TIME. */
 // import '@payloadcms/ui/styles.css' // Uncomment this line if `@payloadcms/ui` in `tsconfig.json` points to `/ui/dist` instead of `/ui/src`
 import type { ServerFunctionClient } from 'payload'
@@ -24,30 +15,17 @@
   children: React.ReactNode
 }
 
-<<<<<<< HEAD
-const payloadServerAction: PayloadServerAction = async function (action, args) {
-  'use server'
-  return handleServerActions(action, {
-    config,
-    importMap,
-    ...(args || {}),
-=======
 const serverFunction: ServerFunctionClient = async function (args) {
   'use server'
   return handleServerFunctions({
     ...args,
     config,
     importMap,
->>>>>>> 6fa47bf8
   })
 }
 
 const Layout = ({ children }: Args) => (
-<<<<<<< HEAD
-  <RootLayout config={config} importMap={importMap} payloadServerAction={payloadServerAction}>
-=======
   <RootLayout config={config} importMap={importMap} serverFunction={serverFunction}>
->>>>>>> 6fa47bf8
     {children}
   </RootLayout>
 )
