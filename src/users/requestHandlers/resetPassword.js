--- conflicted
+++ resolved
@@ -4,19 +4,10 @@
 
 const resetPasswordHandler = async (req, res) => {
   try {
-<<<<<<< HEAD
     const token = await resetPassword({
-=======
-    await resetPassword({
       req,
->>>>>>> 4fa1a251
       Model: req.Model,
-      config: req.collection,
       data: req.body,
-<<<<<<< HEAD
-      api: 'REST',
-=======
->>>>>>> 4fa1a251
     });
 
     return res.status(httpStatus.OK)
