--- conflicted
+++ resolved
@@ -26,7 +26,6 @@
 
   return (
     <div className="field-type group">
-<<<<<<< HEAD
       <FieldTypeGutter />
 
       <div className={`${baseClass}__content-wrapper`}>
@@ -34,6 +33,7 @@
 
         <div className={`${baseClass}__fields-wrapper`}>
           <RenderFields
+            readOnly={readOnly}
             fieldTypes={fieldTypes}
             customComponentsPath={`${customComponentsPath}${name}.fields.`}
             fieldSchema={fields.map((subField) => ({
@@ -42,20 +42,6 @@
             }))}
           />
         </div>
-=======
-      <h3 className={`${baseClass}__title`}>{label}</h3>
-      <div className={`${baseClass}__fields-wrapper`}>
-        <RenderFieldGutter />
-        <RenderFields
-          readOnly={readOnly}
-          fieldTypes={fieldTypes}
-          customComponentsPath={`${customComponentsPath}${name}.fields.`}
-          fieldSchema={fields.map((subField) => ({
-            ...subField,
-            path: `${path}${subField.name ? `.${subField.name}` : ''}`,
-          }))}
-        />
->>>>>>> 97c31fae
       </div>
     </div>
   );
