--- conflicted
+++ resolved
@@ -1,10 +1,9 @@
-import React, { useRef, useState } from 'react';
+import React, { useState } from 'react';
 import PropTypes from 'prop-types';
-import AnimateHeight from 'react-animate-height';
+// import AnimateHeight from 'react-animate-height';
 import { Draggable } from 'react-beautiful-dnd';
 
 import ActionHandle from './ActionHandle';
-import Chevron from '../../icons/Chevron';
 import SectionTitle from './SectionTitle';
 import PositionHandle from './PositionHandle';
 import RenderFields from '../RenderFields';
@@ -22,39 +21,32 @@
     parentPath,
     fieldSchema,
     initialData,
-    dispatchRows,
+    // dispatchRows,
     singularLabel,
     blockType,
     fieldTypes,
     customComponentsPath,
-<<<<<<< HEAD
     isOpen,
     id,
-=======
     positionHandleVerticalAlignment,
     actionHandleVerticalAlignment,
->>>>>>> cb8d6d82
   } = props;
 
-  const draggableRef = useRef(null);
+  // const draggableRef = useRef(null);
   const [isHovered, setIsHovered] = useState(false);
 
-  const handleCollapseClick = () => {
-    draggableRef.current.focus();
-    dispatchRows({
-      type: 'UPDATE_COLLAPSIBLE_STATUS',
-      index: rowIndex,
-    });
-  };
+  // const handleCollapseClick = () => {
+  //   draggableRef.current.focus();
+  //   dispatchRows({
+  //     type: 'UPDATE_COLLAPSIBLE_STATUS',
+  //     index: rowIndex,
+  //   });
+  // };
 
   const classes = [
     baseClass,
-<<<<<<< HEAD
     isOpen && 'is-open',
-=======
-    draggableIsOpen && 'is-open',
     isHovered && 'is-hovered',
->>>>>>> cb8d6d82
   ].filter(Boolean).join(' ');
 
   return (
@@ -72,31 +64,6 @@
             {...providedDrag.draggableProps}
           >
 
-<<<<<<< HEAD
-              <div className={`${baseClass}__header__row-block-type-label`}>
-                {blockType === 'flexible'
-                  ? <Pill>{singularLabel}</Pill>
-                  : `${singularLabel} ${rowIndex + 1}`
-                }
-              </div>
-
-              {blockType === 'flexible'
-                && (
-                  <EditableBlockTitle
-                    initialData={initialData?.blockName}
-                    path={`${parentPath}.${rowIndex}.blockName`}
-                  />
-                )
-              }
-
-              <div className={`${baseClass}__header__controls`}>
-
-                <IconButton
-                  iconName="Plus"
-                  onClick={addRow}
-                  size="small"
-                />
-=======
             <PositionHandle
               dragHandleProps={providedDrag.dragHandleProps}
               moveRow={moveRow}
@@ -105,20 +72,15 @@
             />
 
             <div className={`${baseClass}__render-fields-wrapper`}>
->>>>>>> cb8d6d82
 
               {blockType === 'flexible' && (
                 <SectionTitle
                   label={singularLabel}
-                  initialData={initialData?.[`${parentPath}.${rowIndex}.blockName`]}
+                  initialData={initialData?.blockName}
                   path={`${parentPath}.${rowIndex}.blockName`}
                 />
               )}
 
-<<<<<<< HEAD
-                <Chevron isOpen={isOpen} />
-              </div>
-=======
               {/* Render fields */}
               <RenderFields
                 initialData={initialData}
@@ -132,7 +94,6 @@
                   });
                 })}
               />
->>>>>>> cb8d6d82
             </div>
 
             <ActionHandle
@@ -142,24 +103,6 @@
               singularLabel={singularLabel}
               verticalAlignment={actionHandleVerticalAlignment}
             />
-            {/* <AnimateHeight
-              className={`${baseClass}__content`}
-              height={isOpen ? 'auto' : 0}
-              duration={0}
-            >
-              <RenderFields
-                initialData={initialData}
-                customComponentsPath={customComponentsPath}
-                fieldTypes={fieldTypes}
-                key={rowIndex}
-                fieldSchema={fieldSchema.map((field) => {
-                  return ({
-                    ...field,
-                    path: `${parentPath}.${rowIndex}${field.name ? `.${field.name}` : ''}`,
-                  });
-                })}
-              />
-            </AnimateHeight> */}
           </div>
         );
       }}
@@ -173,12 +116,9 @@
   singularLabel: '',
   blockType: '',
   customComponentsPath: '',
-<<<<<<< HEAD
   isOpen: true,
-=======
   positionHandleVerticalAlignment: 'center',
   actionHandleVerticalAlignment: 'center',
->>>>>>> cb8d6d82
 };
 
 DraggableSection.propTypes = {
@@ -196,12 +136,9 @@
   blockType: PropTypes.string,
   fieldTypes: PropTypes.shape({}).isRequired,
   customComponentsPath: PropTypes.string,
-<<<<<<< HEAD
   id: PropTypes.string.isRequired,
-=======
   positionHandleVerticalAlignment: PropTypes.oneOf(['top', 'center', 'sticky']),
   actionHandleVerticalAlignment: PropTypes.oneOf(['top', 'center', 'sticky']),
->>>>>>> cb8d6d82
 };
 
 export default DraggableSection;