--- conflicted
+++ resolved
@@ -31,11 +31,7 @@
     permissions,
     admin: {
       readOnly,
-<<<<<<< HEAD
-=======
-      condition,
       description,
->>>>>>> 8f90caeb
     },
   } = props;
 
