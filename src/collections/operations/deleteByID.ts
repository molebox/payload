--- conflicted
+++ resolved
@@ -24,8 +24,6 @@
 
 async function deleteByID<TSlug extends keyof GeneratedTypes['collections']>(incomingArgs: Arguments): Promise<Document> {
   let args = incomingArgs;
-<<<<<<< HEAD
-=======
 
   // /////////////////////////////////////
   // beforeOperation - Collection
@@ -41,7 +39,6 @@
     })) || args;
   }, Promise.resolve());
 
->>>>>>> 455b35dc
   const {
     depth,
     collection: {
@@ -73,21 +70,13 @@
       args = (await hook({
         args,
         operation: 'delete',
+        context: req.context,
       })) || args;
     }, Promise.resolve());
 
-<<<<<<< HEAD
     // /////////////////////////////////////
     // Access
     // /////////////////////////////////////
-=======
-    return hook({
-      req,
-      id,
-      context: req.context,
-    });
-  }, Promise.resolve());
->>>>>>> 455b35dc
 
     const accessResults = !overrideAccess ? await executeAccess({ req, id }, collectionConfig.access.delete) : true;
     const hasWhereAccess = hasWhereAccessResult(accessResults);
@@ -102,6 +91,7 @@
       return hook({
         req,
         id,
+        context: req.context,
       });
     }, Promise.resolve());
 
@@ -170,60 +160,41 @@
       overrideAccess,
       req,
       showHiddenFields,
-    });
-
-<<<<<<< HEAD
+      context: req.context,
+    });
+
     // /////////////////////////////////////
     // afterRead - Collection
     // /////////////////////////////////////
-=======
-  result = await afterRead({
-    depth,
-    doc: result,
-    entityConfig: collectionConfig,
-    overrideAccess,
-    req,
-    showHiddenFields,
-    context: req.context,
-  });
->>>>>>> 455b35dc
 
     await collectionConfig.hooks.afterRead.reduce(async (priorHook, hook) => {
       await priorHook;
 
       result = await hook({
         req,
+        context: req.context,
         doc: result,
       }) || result;
     }, Promise.resolve());
 
-<<<<<<< HEAD
     // /////////////////////////////////////
     // afterDelete - Collection
     // /////////////////////////////////////
-=======
-    result = await hook({
-      req,
-      doc: result,
-      context: req.context,
-    }) || result;
-  }, Promise.resolve());
->>>>>>> 455b35dc
 
     await collectionConfig.hooks.afterDelete.reduce(async (priorHook, hook) => {
       await priorHook;
 
-      result = await hook({ req, id, doc: result }) || result;
-    }, Promise.resolve());
-
-<<<<<<< HEAD
+      result = await hook({
+        req,
+        id,
+        doc: result,
+        context: req.context,
+      }) || result;
+    }, Promise.resolve());
+
     // /////////////////////////////////////
     // 8. Return results
     // /////////////////////////////////////
-=======
-    result = await hook({ req, id, doc: result, context: req.context }) || result;
-  }, Promise.resolve());
->>>>>>> 455b35dc
 
     if (shouldCommit) await payload.db.commitTransaction(req.transactionID);
 
