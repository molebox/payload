import { GraphQLClient } from 'graphql-request'

import type { PostgresAdapter } from '../../packages/db-postgres/src/types'
import type { TypeWithID } from '../../packages/payload/src/collections/config/types'
import type { PayloadRequest } from '../../packages/payload/src/express/types'

import payload from '../../packages/payload/src'
import { commitTransaction } from '../../packages/payload/src/utilities/commitTransaction'
import { initTransaction } from '../../packages/payload/src/utilities/initTransaction'
import { devUser } from '../credentials'
import { initPayloadTest } from '../helpers/configHelpers'

describe('database', () => {
  let serverURL
  let client: GraphQLClient
  let token: string
  const collection = 'posts'
  const title = 'title'
  let user: TypeWithID & Record<string, unknown>
<<<<<<< HEAD
  let useTransactions = true
  let checkSchema = true
=======
>>>>>>> b40e9f85

  beforeAll(async () => {
    const init = await initPayloadTest({ __dirname, init: { local: false } })
    serverURL = init.serverURL
    const url = `${serverURL}/api/graphql`
    client = new GraphQLClient(url)
<<<<<<< HEAD
    if (payload.db.name === 'mongoose') {
      checkSchema = false
      useTransactions = false
    }
=======
>>>>>>> b40e9f85

    const loginResult = await payload.login({
      collection: 'users',
      data: {
        email: devUser.email,
        password: devUser.password,
      },
    })

    if (loginResult.token) token = loginResult.token
    user = loginResult.user
  })

  describe('schema', () => {
    it('should use custom tableNames', () => {
      const db: PostgresAdapter = payload.db
      expect(db).toBeDefined()

      if (checkSchema) {
        // collection
        expect(db.tables['customs']).toBeDefined()

        // collection relationships
        expect(db.tables.customs_rels).toBeDefined()

        // collection localized
        expect(db.tables.customs_locales).toBeDefined()

        // global
        expect(db.tables.customGlobal).toBeDefined()

        // select
        expect(db.tables.customs_customSelect).toBeDefined()

        // array
        expect(db.tables.customs_customArrays).toBeDefined()

        // array localized
        expect(db.tables.customs_customArrays_locales).toBeDefined()

        // blocks
        expect(db.tables.customs_blocks_customBlocks).toBeDefined()

        // localized blocks
        expect(db.tables.customs_blocks_customBlocks_locales).toBeDefined()

        // enum names
        expect(db.enums.enum_customs_selectEnum).toBeDefined()
        expect(db.enums.enum_customs_radioEnum).toBeDefined()
      }
    })
  })

  describe('transactions', () => {
    describe('local api', () => {
      it('should commit multiple operations in isolation', async () => {
        const req = {
          payload,
          user,
        } as PayloadRequest

        await initTransaction(req)

        const first = await payload.create({
          collection,
          data: {
            title,
          },
          req,
        })

        await expect(() =>
          payload.findByID({
            id: first.id,
            collection,
            // omitting req for isolation
          }),
        ).rejects.toThrow('The requested resource was not found.')

        const second = await payload.create({
          collection,
          data: {
            title,
          },
          req,
        })

        await commitTransaction(req)
        expect(req.transactionID).toBeUndefined()

        const firstResult = await payload.findByID({
          id: first.id,
          collection,
          req,
        })
        const secondResult = await payload.findByID({
          id: second.id,
          collection,
          req,
        })

        expect(firstResult.id).toStrictEqual(first.id)
        expect(secondResult.id).toStrictEqual(second.id)
      })

      it('should commit multiple operations async', async () => {
        const req = {
          payload,
          user,
        } as PayloadRequest

        let first
        let second

        const firstReq = payload
          .create({
            collection,
            data: {
              title,
            },
            req,
          })
          .then((res) => {
            first = res
          })

        const secondReq = payload
          .create({
            collection,
            data: {
              title,
            },
            req,
          })
          .then((res) => {
            second = res
          })

        await Promise.all([firstReq, secondReq])

        await commitTransaction(req)
        expect(req.transactionID).toBeUndefined()

        const firstResult = await payload.findByID({
          id: first.id,
          collection,
          req,
        })
        const secondResult = await payload.findByID({
          id: second.id,
          collection,
          req,
        })

        expect(firstResult.id).toStrictEqual(first.id)
        expect(secondResult.id).toStrictEqual(second.id)
      })

      it('should rollback operations on failure', async () => {
        const req = {
          payload,
          user,
        } as PayloadRequest

        await initTransaction(req)

        const first = await payload.create({
          collection,
          data: {
            title,
          },
          req,
        })

        try {
          await payload.create({
            collection,
            data: {
              throwAfterChange: true,
              title,
            },
            req,
          })
        } catch (error: unknown) {
          // catch error and carry on
        }

        expect(req.transactionID).toBeFalsy()

        // this should not do anything but is needed to be certain about the next assertion
        await commitTransaction(req)

        await expect(() =>
          payload.findByID({
            id: first.id,
            collection,
            req,
          }),
        ).rejects.toThrow('The requested resource was not found.')
      })
    })
  })
})<|MERGE_RESOLUTION|>--- conflicted
+++ resolved
@@ -17,24 +17,16 @@
   const collection = 'posts'
   const title = 'title'
   let user: TypeWithID & Record<string, unknown>
-<<<<<<< HEAD
-  let useTransactions = true
   let checkSchema = true
-=======
->>>>>>> b40e9f85
 
   beforeAll(async () => {
     const init = await initPayloadTest({ __dirname, init: { local: false } })
     serverURL = init.serverURL
     const url = `${serverURL}/api/graphql`
     client = new GraphQLClient(url)
-<<<<<<< HEAD
     if (payload.db.name === 'mongoose') {
       checkSchema = false
-      useTransactions = false
     }
-=======
->>>>>>> b40e9f85
 
     const loginResult = await payload.login({
       collection: 'users',
