<<<<<<< HEAD
import { buildConfigWithDefaults } from '../buildConfigWithDefaults';
import { LocalizedArrays } from './collections/LocalizedArrays';
import { LocalizedBlocks } from './collections/LocalizedBlocks';
import { LocalizedGroups } from './collections/LocalizedGroups';
import { Pages } from './collections/Pages';
import { People } from './collections/People';
import { Posts } from './collections/Posts';
import { MainMenu } from './globals/MainMenu';
=======
import { PayloadRequest } from 'payload/types';
import { CollectionConfig } from '../../src/collections/config/types';
import { buildConfigWithDefaults } from '../buildConfigWithDefaults';

export const Posts: CollectionConfig = {
  slug: 'posts',
  fields: [
    {
      name: 'title',
      type: 'text',
      localized: true,
    },
    {
      name: 'number',
      type: 'number',
      localized: true,
    },
    {
      name: 'throw',
      type: 'checkbox',
      hooks: {
        afterChange: [(value) => {
          if (value) {
            throw new Error('Throwing error for testing');
          }
        }],
      },
    },
    {
      name: 'myArray',
      type: 'array',
      fields: [
        {
          name: 'subField',
          type: 'text',
          localized: true,
        },
        {
          name: 'mySubArray',
          type: 'array',
          fields: [
            {
              name: 'subSubField',
              type: 'text',
            },
          ],
        },
      ],
    },
    {
      name: 'myBlocks',
      type: 'blocks',
      blocks: [
        {
          slug: 'block1',
          fields: [
            {
              name: 'nonLocalizedText',
              type: 'text',
            },
            {
              name: 'localizedText',
              type: 'text',
              localized: true,
            },
          ],
        },
        {
          slug: 'block2',
          fields: [
            {
              name: 'number',
              type: 'number',
            },
            {
              name: 'blockArray',
              type: 'array',
              fields: [
                {
                  name: 'subBlockArray',
                  type: 'text',
                },
              ],
            },
          ],
        },
      ],
    },
    // Has One
    {
      name: 'relationHasOne',
      type: 'relationship',
      relationTo: 'pages',
    },
    // Has Many
    {
      name: 'relationHasMany',
      type: 'relationship',
      hasMany: true,
      relationTo: 'pages',
    },
    // Has One - Polymorphic
    {
      name: 'relationHasOnePoly',
      type: 'relationship',
      relationTo: ['people', 'pages'],
    },
    // Has Many - Polymorphic
    {
      name: 'relationHasManyPoly',
      type: 'relationship',
      hasMany: true,
      relationTo: ['people', 'pages'],
    },
    {
      name: 'selfReferencingRelationship',
      type: 'relationship',
      relationTo: 'posts',
    },
    {
      name: 'myGroup',
      type: 'group',
      fields: [
        {
          name: 'subField',
          type: 'text',
        },
        {
          name: 'subFieldLocalized',
          type: 'text',
          localized: true,
        },
        {
          name: 'subGroup',
          type: 'group',
          fields: [
            {
              name: 'subSubField',
              type: 'text',
            },
            {
              name: 'subSubFieldLocalized',
              type: 'text',
              localized: true,
            },
          ],
        },
        {
          name: 'groupArray',
          type: 'array',
          fields: [
            {
              name: 'groupArrayText',
              type: 'text',
            },
          ],
        },
      ],
    },
  ],
};
>>>>>>> 0296c513

const config = buildConfigWithDefaults({
  collections: [
    LocalizedArrays,
    LocalizedBlocks,
    LocalizedGroups,
    Pages,
    People,
    Posts,
  ],
  globals: [
    MainMenu,
  ],
  localization: {
    locales: ['en', 'es'],
    defaultLocale: 'en',
  },
  onInit: async (payload) => {
    // await payload.create({
    //   collection: 'users',
    //   data: {
    //     email: devUser.email,
    //     password: devUser.password,
    //   },
    // });
    const req = {} as PayloadRequest;

    req.transactionID = await payload.db.beginTransaction();

    const page1 = await payload.create({
      req,
      collection: 'pages',
      data: {
        slug: 'first',
      },
    })

    const page2 = await payload.create({
      req,
      collection: 'pages',
      data: {
        slug: 'second',
      },
    })

    await payload.db.commitTransaction(req.transactionID);


    const findResult = await payload.find({
      collection: 'pages',
      where: { slug: { equals: 'second' } },
    })

    const findOneResult = await payload.findByID({
      collection: 'pages',
      id: page1.id,
    })

    const person1 = await payload.create({
      collection: 'people',
      data: {
        fullName: 'Dan Ribbens',
      },
    })

    req.transactionID = await payload.db.beginTransaction();

    const person2 = await payload.create({
      req,
      collection: 'people',
      data: {
        fullName: 'Elliot DeNolf',
      },
    })

    const post = await payload.create({
      req,
      collection: 'posts',
      data: {
        throw: true,
        title: 'hello',
        number: 1337,
        myGroup: {
          subField: 'hello',
          subFieldLocalized: 'hello in english',
          subGroup: {
            subSubField: 'sub hello',
            subSubFieldLocalized: 'sub hello in english',
          },
          groupArray: [
            {
              groupArrayText: 'hello 1',
            },
            {
              groupArrayText: 'hello 2',
            },
          ],
        },
        relationHasOne: page1.id,
        relationHasOnePoly: {
          relationTo: 'people',
          value: person1.id,
        },
        relationHasMany: [page1.id, page2.id],
        relationHasManyPoly: [
          {
            relationTo: 'people',
            value: person1.id,
          },
          {
            relationTo: 'pages',
            value: page2.id,
          },
        ],
        myArray: [
          {
            subField: 'hello 1',
            mySubArray: [
              {
                subSubField: 'row 1 subrow 1',
              },
              {
                subSubField: 'row 1 subrow 2',
              },
            ],
          },
          {
            subField: 'hello 2',
            mySubArray: [
              {
                subSubField: 'row 2 subrow 1',
              },
              {
                subSubField: 'row 2 subrow 2',
              },
            ],
          },
        ],
        myBlocks: [
          {
            blockType: 'block1',
            nonLocalizedText: 'hello',
            localizedText: 'hello in english',
          },
          {
            blockType: 'block2',
            number: 123,
            blockArray: [
              {
                subBlockArray: 'row 1',
              },
              {
                subBlockArray: 'row 2',
              },
            ],
          },
        ],
      },
<<<<<<< HEAD
    })

=======
    });
    await payload.db.commitTransaction(req.transactionID);
>>>>>>> 0296c513
    await payload.update({
      collection: 'posts',
      id: post.id,
      data: {
        title: 'hello 2',
        number: 1338,
        myGroup: {
          subFieldLocalized: 'hello in english updated',
          subGroup: {
            subSubField: 'sub hello updated',
            subSubFieldLocalized: 'sub hello in english updated',
          },
          groupArray: [
            {
              groupArrayText: 'hello 1 updated',
            },
            {
              groupArrayText: 'hello 2 updated',
            },
          ],
        },
        relationHasOne: page2.id,
        relationHasOnePoly: {
          relationTo: 'people',
          value: person2.id,
        },
        relationHasMany: [page2.id, page1.id],
        relationHasManyPoly: [
          {
            relationTo: 'pages',
            value: page2.id,
          },
          {
            relationTo: 'people',
            value: person1.id,
          },
        ],
        myArray: [
          {
            subField: 'hello 1 updated',
            mySubArray: [
              {
                subSubField: 'row 1 subrow 1 updated',
              },
              {
                subSubField: 'row 1 subrow 2 updated',
              },
            ],
          },
          {
            subField: 'hello 2 updated',
            mySubArray: [
              {
                subSubField: 'row 2 subrow 1 updated',
              },
              {
                subSubField: 'row 2 subrow 2 updated',
              },
            ],
          },
        ],
        myBlocks: [
          {
            blockType: 'block1',
            nonLocalizedText: 'hello updated',
            localizedText: 'hello in english updated',
          },
          {
            blockType: 'block2',
            number: 1234,
            blockArray: [
              {
                subBlockArray: 'row 1 updated',
              },
              {
                subBlockArray: 'row 2 updated',
              },
            ],
          },
        ],
      },
    })
  },
})

export default config<|MERGE_RESOLUTION|>--- conflicted
+++ resolved
@@ -1,4 +1,4 @@
-<<<<<<< HEAD
+import { PayloadRequest } from 'payload/types';
 import { buildConfigWithDefaults } from '../buildConfigWithDefaults';
 import { LocalizedArrays } from './collections/LocalizedArrays';
 import { LocalizedBlocks } from './collections/LocalizedBlocks';
@@ -7,169 +7,6 @@
 import { People } from './collections/People';
 import { Posts } from './collections/Posts';
 import { MainMenu } from './globals/MainMenu';
-=======
-import { PayloadRequest } from 'payload/types';
-import { CollectionConfig } from '../../src/collections/config/types';
-import { buildConfigWithDefaults } from '../buildConfigWithDefaults';
-
-export const Posts: CollectionConfig = {
-  slug: 'posts',
-  fields: [
-    {
-      name: 'title',
-      type: 'text',
-      localized: true,
-    },
-    {
-      name: 'number',
-      type: 'number',
-      localized: true,
-    },
-    {
-      name: 'throw',
-      type: 'checkbox',
-      hooks: {
-        afterChange: [(value) => {
-          if (value) {
-            throw new Error('Throwing error for testing');
-          }
-        }],
-      },
-    },
-    {
-      name: 'myArray',
-      type: 'array',
-      fields: [
-        {
-          name: 'subField',
-          type: 'text',
-          localized: true,
-        },
-        {
-          name: 'mySubArray',
-          type: 'array',
-          fields: [
-            {
-              name: 'subSubField',
-              type: 'text',
-            },
-          ],
-        },
-      ],
-    },
-    {
-      name: 'myBlocks',
-      type: 'blocks',
-      blocks: [
-        {
-          slug: 'block1',
-          fields: [
-            {
-              name: 'nonLocalizedText',
-              type: 'text',
-            },
-            {
-              name: 'localizedText',
-              type: 'text',
-              localized: true,
-            },
-          ],
-        },
-        {
-          slug: 'block2',
-          fields: [
-            {
-              name: 'number',
-              type: 'number',
-            },
-            {
-              name: 'blockArray',
-              type: 'array',
-              fields: [
-                {
-                  name: 'subBlockArray',
-                  type: 'text',
-                },
-              ],
-            },
-          ],
-        },
-      ],
-    },
-    // Has One
-    {
-      name: 'relationHasOne',
-      type: 'relationship',
-      relationTo: 'pages',
-    },
-    // Has Many
-    {
-      name: 'relationHasMany',
-      type: 'relationship',
-      hasMany: true,
-      relationTo: 'pages',
-    },
-    // Has One - Polymorphic
-    {
-      name: 'relationHasOnePoly',
-      type: 'relationship',
-      relationTo: ['people', 'pages'],
-    },
-    // Has Many - Polymorphic
-    {
-      name: 'relationHasManyPoly',
-      type: 'relationship',
-      hasMany: true,
-      relationTo: ['people', 'pages'],
-    },
-    {
-      name: 'selfReferencingRelationship',
-      type: 'relationship',
-      relationTo: 'posts',
-    },
-    {
-      name: 'myGroup',
-      type: 'group',
-      fields: [
-        {
-          name: 'subField',
-          type: 'text',
-        },
-        {
-          name: 'subFieldLocalized',
-          type: 'text',
-          localized: true,
-        },
-        {
-          name: 'subGroup',
-          type: 'group',
-          fields: [
-            {
-              name: 'subSubField',
-              type: 'text',
-            },
-            {
-              name: 'subSubFieldLocalized',
-              type: 'text',
-              localized: true,
-            },
-          ],
-        },
-        {
-          name: 'groupArray',
-          type: 'array',
-          fields: [
-            {
-              name: 'groupArrayText',
-              type: 'text',
-            },
-          ],
-        },
-      ],
-    },
-  ],
-};
->>>>>>> 0296c513
 
 const config = buildConfigWithDefaults({
   collections: [
@@ -328,13 +165,8 @@
           },
         ],
       },
-<<<<<<< HEAD
-    })
-
-=======
-    });
+    })
     await payload.db.commitTransaction(req.transactionID);
->>>>>>> 0296c513
     await payload.update({
       collection: 'posts',
       id: post.id,
