--- conflicted
+++ resolved
@@ -672,23 +672,6 @@
       await expect(modalContainer).toHaveClass(/payload__modal-container--exitDone/)
     })
   })
-<<<<<<< HEAD
-
-  describe('custom IDs', () => {
-    test('unnamed tab — should allow custom ID field', async () => {
-      await page.goto(postsUrl.collection('customIdTab') + '/' + customIdCollectionId)
-      const idField = page.locator('#field-id')
-      await expect(idField).toHaveValue(customIdCollectionId)
-    })
-
-    test('row — should allow custom ID field', async () => {
-      await page.goto(postsUrl.collection('customIdRow') + '/' + customIdCollectionId)
-      const idField = page.locator('#field-id')
-      await expect(idField).toHaveValue(customIdCollectionId)
-    })
-  })
-=======
->>>>>>> 0c57eef6
 })
 
 async function createPost(overrides?: Partial<Post>): Promise<Post> {
