import { BlocksFeature, lexicalEditor } from '@payloadcms/richtext-lexical'
import * as fs from 'node:fs'
import { fileURLToPath } from 'node:url'
import path from 'path'

import { buildConfigWithDefaults } from '../buildConfigWithDefaults.js'
import { devUser } from '../credentials.js'
import { MediaCollection } from './collections/Media/index.js'
<<<<<<< HEAD
// import { MediaCollection } from './collections/Media/index.js'
=======
>>>>>>> 91fc5fb3
import { PostsCollection, postsSlug } from './collections/Posts/index.js'
import { MenuGlobal } from './globals/Menu/index.js'
const filename = fileURLToPath(import.meta.url)
const dirname = path.dirname(filename)

export const docsBasePath = '/Users/alessio/Documents/payloadcms-mdx-mock/docs'

export default buildConfigWithDefaults({
  // ...extend config here
  collections: [
    MediaCollection,
    PostsCollection,
    {
      slug: 'simple',
      fields: [
        {
          name: 'text',
          type: 'text',
        },
      ],
    },
    MediaCollection,
  ],
  admin: {
    importMap: {
      baseDir: path.resolve(dirname),
    },
  },
  editor: lexicalEditor({
    features: ({ defaultFeatures }) => [
      ...defaultFeatures,
      BlocksFeature({
        blocks: [
          {
            admin: {
              components: {
                Label: '/collections/Posts/MyComponent2.js#MyComponent2',
              },
            },
            slug: 'test',
            fields: [
              {
                name: 'test',
                type: 'text',
              },
            ],
          },
          {
            slug: 'someBlock2',
            fields: [
              {
                name: 'test2',
                type: 'text',
              },
            ],
          },
        ],
        inlineBlocks: [
          {
            admin: {
              components: {
                Label: '/collections/Posts/MyComponent2.js#MyComponent2',
              },
            },
            slug: 'test',
            fields: [
              {
                name: 'test',
                type: 'text',
              },
            ],
          },
          {
            slug: 'someBlock2',
            fields: [
              {
                name: 'test2',
                type: 'text',
              },
            ],
          },
        ],
      }),
    ],
  }),
  cors: ['http://localhost:3000', 'http://localhost:3001'],
  globals: [
    MenuGlobal,
    {
      slug: 'custom-ts',
      fields: [
        {
          name: 'custom',
          type: 'text',
          typescriptSchema: [
            () => ({
              enum: ['hello', 'world'],
            }),
          ],
        },
        {
          name: 'withDefinitionsUsage',
          type: 'text',
          typescriptSchema: [
            () => ({
              type: 'array',
              items: {
                $ref: `#/definitions/objectWithNumber`,
              },
            }),
          ],
        },
        {
          name: 'json',
          type: 'json',
          jsonSchema: {
            fileMatch: ['a://b/foo.json'],
            schema: {
              type: 'array',
              items: {
                type: 'object',
                additionalProperties: false,
                properties: {
                  id: {
                    type: 'string',
                  },
                  name: {
                    type: 'string',
                  },
                  age: {
                    type: 'integer',
                  },
                  // Add other properties here
                },
                required: ['id', 'name'], // Specify which properties are required
              },
            },
            uri: 'a://b/foo.json',
          },
          required: true,
        },
      ],
    },
    // ...add more globals here
  ],
  onInit: async (payload) => {
    await payload.create({
      collection: 'users',
      data: {
        email: devUser.email,
        password: devUser.password,
      },
    })

    await payload.delete({
      collection: 'posts',
      where: {},
    })

    // Recursively collect all paths to .mdx files RELATIVE to basePath
    const walkSync = (dir: string, filelist: string[] = []) => {
      fs.readdirSync(dir).forEach((file) => {
        filelist = fs.statSync(path.join(dir, file)).isDirectory()
          ? walkSync(path.join(dir, file), filelist)
          : filelist.concat(path.join(dir, file))
      })
      return filelist
    }

    const mdxFiles = walkSync(docsBasePath)
      .filter((file) => file.endsWith('.mdx'))
      .map((file) => file.replace(docsBasePath, ''))

    for (const file of mdxFiles) {
      await payload.create({
        collection: 'posts',
        depth: 0,
        context: {
          seed: true,
        },
        data: {
          docPath: file,
        },
      })
    }

    // // Create image
    // const imageFilePath = path.resolve(dirname, '../uploads/image.png')
    // const imageFile = await getFileByPath(imageFilePath)

    // await payload.create({
    //   collection: 'media',
    //   data: {},
    //   file: imageFile,
    // })
  },
  typescript: {
    outputFile: path.resolve(dirname, 'payload-types.ts'),
    schema: [
      ({ jsonSchema }) => {
        jsonSchema.definitions.objectWithNumber = {
          type: 'object',
          additionalProperties: false,
          properties: {
            id: {
              type: 'number',
              required: true,
            },
          },
          required: true,
        }
        return jsonSchema
      },
    ],
  },
})<|MERGE_RESOLUTION|>--- conflicted
+++ resolved
@@ -6,10 +6,7 @@
 import { buildConfigWithDefaults } from '../buildConfigWithDefaults.js'
 import { devUser } from '../credentials.js'
 import { MediaCollection } from './collections/Media/index.js'
-<<<<<<< HEAD
 // import { MediaCollection } from './collections/Media/index.js'
-=======
->>>>>>> 91fc5fb3
 import { PostsCollection, postsSlug } from './collections/Posts/index.js'
 import { MenuGlobal } from './globals/Menu/index.js'
 const filename = fileURLToPath(import.meta.url)
