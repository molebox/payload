--- conflicted
+++ resolved
@@ -1,8 +1,5 @@
-<<<<<<< HEAD
-=======
 import mongoose from 'mongoose';
 import jwtDecode from 'jwt-decode';
->>>>>>> e8f05165
 import payload from '../../src';
 import { initPayloadTest } from '../helpers/configHelpers';
 import { namedSaveToJWTValue, saveToJWTKey, slug } from './config';
