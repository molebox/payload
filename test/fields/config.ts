import type { CollectionConfig } from 'payload'

import { fileURLToPath } from 'node:url'
import path from 'path'
const filename = fileURLToPath(import.meta.url)
const dirname = path.dirname(filename)

import { buildConfigWithDefaults } from '../buildConfigWithDefaults.js'
import ArrayFields from './collections/Array/index.js'
import BlockFields from './collections/Blocks/index.js'
import CheckboxFields from './collections/Checkbox/index.js'
import CodeFields from './collections/Code/index.js'
import CollapsibleFields from './collections/Collapsible/index.js'
import ConditionalLogic from './collections/ConditionalLogic/index.js'
import DateFields from './collections/Date/index.js'
import EmailFields from './collections/Email/index.js'
import GroupFields from './collections/Group/index.js'
// import IndexedFields from './collections/Indexed/index.js'
import JSONFields from './collections/JSON/index.js'
import NumberFields from './collections/Number/index.js'
import PointFields from './collections/Point/index.js'
import RadioFields from './collections/Radio/index.js'
import RelationshipFields from './collections/Relationship/index.js'
import RowFields from './collections/Row/index.js'
import TextFields from './collections/Text/index.js'
// import LexicalFields from './collections/Lexical/index.js'
// import LexicalMigrateFields from './collections/LexicalMigrate/index.js'
// import LexicalLocalizedFields from './collections/LexicalLocalized/index.js'
// import LexicalRelationshipsFields from './collections/LexicalRelationships/index.js'
// import RichTextFields from './collections/RichText/index.js'
import SelectFields from './collections/Select/index.js'
import TabsFields from './collections/Tabs/index.js'
import { TabsFields2 } from './collections/Tabs2/index.js'
import UIFields from './collections/UI/index.js'
<<<<<<< HEAD
// import Uploads from './collections/Uploads/index.js'

// import Uploads3 from './collections/Uploads3/index.js'
// import TabsWithRichText from './globals/TabsWithRichText.js'
=======
import Uploads from './collections/Upload/index.js'
import Uploads2 from './collections/Upload2/index.js'
import UploadsMulti from './collections/UploadMulti/index.js'
import UploadsMultiPoly from './collections/UploadMultiPoly/index.js'
import UploadsPoly from './collections/UploadPoly/index.js'
import UploadRestricted from './collections/UploadRestricted/index.js'
import Uploads3 from './collections/Uploads3/index.js'
import TabsWithRichText from './globals/TabsWithRichText.js'
>>>>>>> 6fa47bf8
import { clearAndSeedEverything } from './seed.js'

export const collectionSlugs: CollectionConfig[] = [
  // LexicalFields,
  // LexicalMigrateFields,
  // LexicalLocalizedFields,
  {
    slug: 'users',
    admin: {
      useAsTitle: 'email',
    },
    auth: true,
    fields: [
      {
        name: 'canViewConditionalField',
        type: 'checkbox',
        defaultValue: true,
      },
    ],
  },
  ArrayFields,
  BlockFields,
  CheckboxFields,
  CodeFields,
  CollapsibleFields,
  ConditionalLogic,
  DateFields,
  EmailFields,
  RadioFields,
  GroupFields,
  RowFields,
  // IndexedFields,
  JSONFields,
  NumberFields,
  PointFields,
  RelationshipFields,
  // // LexicalRelationshipsFields,
  // // RichTextFields,
  SelectFields,
  TabsFields2,
  TabsFields,
  TextFields,
<<<<<<< HEAD
  // Uploads,
  // Uploads2,
  // Uploads3,
  // UploadsMulti,
  // UploadsPoly,
  // UploadsMultiPoly,
=======
  Uploads,
  Uploads2,
  Uploads3,
  UploadsMulti,
  UploadsPoly,
  UploadsMultiPoly,
  UploadRestricted,
>>>>>>> 6fa47bf8
  UIFields,
]

export default buildConfigWithDefaults({
  collections: collectionSlugs,
  // globals: [TabsWithRichText],
  custom: {
    client: {
      'new-value': 'client available',
    },
    server: {
      'new-server-value': 'only available on server',
    },
  },
  editor: null,
  admin: {
    importMap: {
      baseDir: path.resolve(dirname),
    },
    components: {
      // afterNavLinks: ['/components/AfterNavLinks.js#AfterNavLinks'],
    },
    custom: {
      client: {
        'new-value': 'client available',
      },
    },
  },
  localization: {
    defaultLocale: 'en',
    fallback: true,
    locales: ['en', 'es'],
  },
  onInit: async (payload) => {
    if (process.env.SEED_IN_CONFIG_ONINIT !== 'false') {
      await clearAndSeedEverything(payload)
    }
  },
  typescript: {
    outputFile: path.resolve(dirname, 'payload-types.ts'),
  },
})<|MERGE_RESOLUTION|>--- conflicted
+++ resolved
@@ -32,12 +32,6 @@
 import TabsFields from './collections/Tabs/index.js'
 import { TabsFields2 } from './collections/Tabs2/index.js'
 import UIFields from './collections/UI/index.js'
-<<<<<<< HEAD
-// import Uploads from './collections/Uploads/index.js'
-
-// import Uploads3 from './collections/Uploads3/index.js'
-// import TabsWithRichText from './globals/TabsWithRichText.js'
-=======
 import Uploads from './collections/Upload/index.js'
 import Uploads2 from './collections/Upload2/index.js'
 import UploadsMulti from './collections/UploadMulti/index.js'
@@ -46,7 +40,6 @@
 import UploadRestricted from './collections/UploadRestricted/index.js'
 import Uploads3 from './collections/Uploads3/index.js'
 import TabsWithRichText from './globals/TabsWithRichText.js'
->>>>>>> 6fa47bf8
 import { clearAndSeedEverything } from './seed.js'
 
 export const collectionSlugs: CollectionConfig[] = [
@@ -89,14 +82,6 @@
   TabsFields2,
   TabsFields,
   TextFields,
-<<<<<<< HEAD
-  // Uploads,
-  // Uploads2,
-  // Uploads3,
-  // UploadsMulti,
-  // UploadsPoly,
-  // UploadsMultiPoly,
-=======
   Uploads,
   Uploads2,
   Uploads3,
@@ -104,7 +89,6 @@
   UploadsPoly,
   UploadsMultiPoly,
   UploadRestricted,
->>>>>>> 6fa47bf8
   UIFields,
 ]
 
